--- conflicted
+++ resolved
@@ -21,29 +21,16 @@
 import org.apache.flink.core.io.InputSplit;
 
 /**
-<<<<<<< HEAD
- * An input split provider can be successively queried to provide a series of {@link InputSplit} objects an
- * {@link AbstractInvokable} is supposed to consume in the course of its execution.
- * 
-=======
  * An input split provider can be successively queried to provide a series of {@link InputSplit} objects a
  * task is supposed to consume in the course of its execution.
->>>>>>> 78a9b60b
  */
 public interface InputSplitProvider {
 
 	/**
-<<<<<<< HEAD
-	 * Requests the next input split to be consumed by the calling {@link AbstractInvokable}.
-	 * 
-	 * @return the next input split to be consumed by the calling {@link AbstractInvokable} or <code>null</code> if the
-	 *         {@link AbstractInvokable} shall not consume any further input splits.
-=======
 	 * Requests the next input split to be consumed by the calling task.
 	 * 
 	 * @return the next input split to be consumed by the calling task or <code>null</code> if the
 	 *         task shall not consume any further input splits.
->>>>>>> 78a9b60b
 	 */
 	InputSplit getNextInputSplit();
 }