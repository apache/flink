--- conflicted
+++ resolved
@@ -277,11 +277,7 @@
     protected abstract void internalCleanupJobData(JobID jobID) throws Exception;
 
     /**
-<<<<<<< HEAD
-     * Get the leader name for ResourceManager.
-=======
      * Get the leader path for ResourceManager.
->>>>>>> 8758b21b
      *
      * @return Return the ResourceManager leader name. It is ConfigMap name in Kubernetes or child
      *     node path in Zookeeper.
