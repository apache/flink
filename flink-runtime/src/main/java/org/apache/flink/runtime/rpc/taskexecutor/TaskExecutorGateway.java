/*
 * Licensed to the Apache Software Foundation (ASF) under one
 * or more contributor license agreements.  See the NOTICE file
 * distributed with this work for additional information
 * regarding copyright ownership.  The ASF licenses this file
 * to you under the Apache License, Version 2.0 (the
 * "License"); you may not use this file except in compliance
 * with the License.  You may obtain a copy of the License at
 *
 *     http://www.apache.org/licenses/LICENSE-2.0
 *
 * Unless required by applicable law or agreed to in writing, software
 * distributed under the License is distributed on an "AS IS" BASIS,
 * WITHOUT WARRANTIES OR CONDITIONS OF ANY KIND, either express or implied.
 * See the License for the specific language governing permissions and
 * limitations under the License.
 */

package org.apache.flink.runtime.rpc.taskexecutor;

<<<<<<< HEAD
import org.apache.flink.api.common.JobID;
import org.apache.flink.runtime.clusterframework.types.AllocationID;
import org.apache.flink.runtime.deployment.TaskDeploymentDescriptor;
import org.apache.flink.runtime.executiongraph.ExecutionAttemptID;
import org.apache.flink.runtime.messages.Acknowledge;
import org.apache.flink.runtime.rpc.RpcGateway;
import org.apache.flink.runtime.rpc.RpcTimeout;
import scala.concurrent.Future;
import scala.concurrent.duration.FiniteDuration;
=======
import org.apache.flink.runtime.rpc.RpcGateway;
>>>>>>> b7259d61

import java.util.UUID;

/**
 * {@link TaskExecutor} RPC gateway interface
 */
public interface TaskExecutorGateway extends RpcGateway {
<<<<<<< HEAD
	/**
	 * Execute the given task on the task executor. The task is described by the provided
	 * {@link TaskDeploymentDescriptor}.
	 *
	 * @param taskDeploymentDescriptor Descriptor for the task to be executed
	 *
	 * @return Future acknowledge of the start of the task execution
	 */
	Future<Acknowledge> executeTask(TaskDeploymentDescriptor taskDeploymentDescriptor);

	/**
	 * Cancel a task identified by it {@link ExecutionAttemptID}. If the task cannot be found, then
	 * the method throws an {@link Exception}.
	 *
	 * @param executionAttemptId Execution attempt ID identifying the task to be canceled.
	 *
	 * @return Future acknowledge of the task canceling
	 */
	Future<Acknowledge> cancelTask(ExecutionAttemptID executionAttemptId);

	/**
	 * handle a slot request from ResourceManager, allocate the slot to the allocationID, or reject it if the slot was
	 * already occupied
	 *
	 * @param allocationID allocationId identifying which request will be allocated a slot
	 * @param jobID        jobId identifying which job send the slot request
	 *
	 * @return response ack request if allocate slot successful; decline request if the slot was already occupied
	 */
	Future<SlotAllocationResponse> requestSlotForJob(AllocationID allocationID, JobID jobID);

	/**
	 * trigger the heartbeat from ResourceManager, taskManager send the SlotReport which is about the current status
	 * of all slots of the TaskExecutor
	 *
	 * @param resourceManagerLeaderId id to identify a resourceManager which is granted leadership
	 * @param timeout                 Timeout for the future to complete
	 *
	 * @return Future SlotReport response
	 */
	Future<SlotReport> triggerHeartbeatToResourceManager(
		UUID resourceManagerLeaderId,
		@RpcTimeout FiniteDuration timeout
	);
=======

	// ------------------------------------------------------------------------
	//  ResourceManager handlers
	// ------------------------------------------------------------------------

	void notifyOfNewResourceManagerLeader(String address, UUID resourceManagerLeaderId);
>>>>>>> b7259d61
}<|MERGE_RESOLUTION|>--- conflicted
+++ resolved
@@ -18,19 +18,12 @@
 
 package org.apache.flink.runtime.rpc.taskexecutor;
 
-<<<<<<< HEAD
 import org.apache.flink.api.common.JobID;
 import org.apache.flink.runtime.clusterframework.types.AllocationID;
-import org.apache.flink.runtime.deployment.TaskDeploymentDescriptor;
-import org.apache.flink.runtime.executiongraph.ExecutionAttemptID;
-import org.apache.flink.runtime.messages.Acknowledge;
 import org.apache.flink.runtime.rpc.RpcGateway;
 import org.apache.flink.runtime.rpc.RpcTimeout;
 import scala.concurrent.Future;
 import scala.concurrent.duration.FiniteDuration;
-=======
-import org.apache.flink.runtime.rpc.RpcGateway;
->>>>>>> b7259d61
 
 import java.util.UUID;
 
@@ -38,26 +31,6 @@
  * {@link TaskExecutor} RPC gateway interface
  */
 public interface TaskExecutorGateway extends RpcGateway {
-<<<<<<< HEAD
-	/**
-	 * Execute the given task on the task executor. The task is described by the provided
-	 * {@link TaskDeploymentDescriptor}.
-	 *
-	 * @param taskDeploymentDescriptor Descriptor for the task to be executed
-	 *
-	 * @return Future acknowledge of the start of the task execution
-	 */
-	Future<Acknowledge> executeTask(TaskDeploymentDescriptor taskDeploymentDescriptor);
-
-	/**
-	 * Cancel a task identified by it {@link ExecutionAttemptID}. If the task cannot be found, then
-	 * the method throws an {@link Exception}.
-	 *
-	 * @param executionAttemptId Execution attempt ID identifying the task to be canceled.
-	 *
-	 * @return Future acknowledge of the task canceling
-	 */
-	Future<Acknowledge> cancelTask(ExecutionAttemptID executionAttemptId);
 
 	/**
 	 * handle a slot request from ResourceManager, allocate the slot to the allocationID, or reject it if the slot was
@@ -83,12 +56,10 @@
 		UUID resourceManagerLeaderId,
 		@RpcTimeout FiniteDuration timeout
 	);
-=======
 
 	// ------------------------------------------------------------------------
 	//  ResourceManager handlers
 	// ------------------------------------------------------------------------
 
 	void notifyOfNewResourceManagerLeader(String address, UUID resourceManagerLeaderId);
->>>>>>> b7259d61
 }