--- conflicted
+++ resolved
@@ -176,20 +176,13 @@
 	 * @throws IOException
 	 *         thrown on error while initializing the RPC connection to the job manager
 	 */
-<<<<<<< HEAD
 	public JobClient(final JobGraph jobGraph, final Configuration configuration,
-			final InetSocketAddress jobManagerAddress)
+			final InetSocketAddress jobManagerAddress, final ClassLoader userCodeClassLoader)
 			throws IOException {
 
 		this.jobManagerAddress = jobManagerAddress;
 		this.jobSubmitClient = RPC
 			.getProxy(JobManagementProtocol.class, jobManagerAddress, NetUtils.getSocketFactory());
-=======
-	public JobClient(JobGraph jobGraph, Configuration configuration, InetSocketAddress jobManagerAddress, ClassLoader userCodeClassLoader)
-			throws IOException
-	{
-		this.jobSubmitClient = RPC.getProxy(JobManagementProtocol.class, jobManagerAddress,	NetUtils.getSocketFactory());
->>>>>>> d7609a95
 		this.jobGraph = jobGraph;
 		this.configuration = configuration;
 		this.jobCleanUp = new JobCleanUp(this);
