--- conflicted
+++ resolved
@@ -21,16 +21,10 @@
 import java.util.concurrent.CountDownLatch;
 
 /**
-<<<<<<< HEAD
- * Resettable barrier to synchronize {@link org.apache.flink.runtime.iterative.task.IterationHeadPactTask}
- * and {@link org.apache.flink.runtime.iterative.task.IterationTailPactTask} in case of iterations that
- * contain a separate solution set tail.
-=======
  * Resettable barrier to synchronize the
  * {@link org.apache.flink.runtime.iterative.task.IterationHeadPactTask} and
  * the {@link org.apache.flink.runtime.iterative.task.IterationTailPactTask} in case of
  * iterations that contain a separate solution set tail.
->>>>>>> 78a9b60b
  */
 public class SolutionSetUpdateBarrier {
 
