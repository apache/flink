--- conflicted
+++ resolved
@@ -152,9 +152,6 @@
 
 	@Override
 	public void registerSharedStates(SharedStateRegistry sharedStateRegistry) {
-<<<<<<< HEAD
-		// No shared states
-=======
 		if (managedKeyedState != null) {
 			managedKeyedState.registerSharedStates(sharedStateRegistry);
 		}
@@ -162,14 +159,10 @@
 		if (rawKeyedState != null) {
 			rawKeyedState.registerSharedStates(sharedStateRegistry);
 		}
->>>>>>> 44fb035e
 	}
 
 	@Override
 	public void unregisterSharedStates(SharedStateRegistry sharedStateRegistry) {
-<<<<<<< HEAD
-		// No shared states
-=======
 		if (managedKeyedState != null) {
 			managedKeyedState.unregisterSharedStates(sharedStateRegistry);
 		}
@@ -177,7 +170,6 @@
 		if (rawKeyedState != null) {
 			rawKeyedState.unregisterSharedStates(sharedStateRegistry);
 		}
->>>>>>> 44fb035e
 	}
 
 	@Override
