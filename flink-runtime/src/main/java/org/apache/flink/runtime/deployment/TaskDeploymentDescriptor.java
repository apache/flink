--- conflicted
+++ resolved
@@ -95,11 +95,6 @@
 	 *        the class containing the task code to be executed
 	 * @param outputGates
 	 *        list of output gate deployment descriptors
-<<<<<<< HEAD
-	 * @param inputGates
-	 *        list of input gate deployment descriptors
-=======
->>>>>>> 78a9b60b
 	 */
 	public TaskDeploymentDescriptor(JobID jobID, JobVertexID vertexID, ExecutionAttemptID execuionId,
 			String taskName, int indexInSubtaskGroup, int currentNumberOfSubtasks, 
