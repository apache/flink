/*
 * Licensed to the Apache Software Foundation (ASF) under one
 * or more contributor license agreements.  See the NOTICE file
 * distributed with this work for additional information
 * regarding copyright ownership.  The ASF licenses this file
 * to you under the Apache License, Version 2.0 (the
 * "License"); you may not use this file except in compliance
 * with the License.  You may obtain a copy of the License at
 *
 *     http://www.apache.org/licenses/LICENSE-2.0
 *
 * Unless required by applicable law or agreed to in writing, software
 * distributed under the License is distributed on an "AS IS" BASIS,
 * WITHOUT WARRANTIES OR CONDITIONS OF ANY KIND, either express or implied.
 * See the License for the specific language governing permissions and
 * limitations under the License.
 */

package org.apache.flink.runtime.io.network;

import java.io.IOException;
import java.net.InetAddress;
import java.net.InetSocketAddress;

import org.apache.flink.core.io.IOReadableWritable;
import org.apache.flink.core.memory.DataInputView;
import org.apache.flink.core.memory.DataOutputView;

/**
 * Objects of this class uniquely identify a connection to a remote {@link org.apache.flink.runtime.taskmanager.TaskManager}.
<<<<<<< HEAD
 * 
=======
>>>>>>> 78a9b60b
 */
public final class RemoteReceiver implements IOReadableWritable {

	/**
<<<<<<< HEAD
	 * The address of the connection to the remote {@link org.apache.flink.runtime.taskmanager.TaskManager}.
=======
	 * The address of the connection to the remote TaskManager.
>>>>>>> 78a9b60b
	 */
	private InetSocketAddress connectionAddress;

	/**
<<<<<<< HEAD
	 * The index of the connection to the remote {@link org.apache.flink.runtime.taskmanager.TaskManager}.
=======
	 * The index of the connection to the remote TaskManager.
>>>>>>> 78a9b60b
	 */
	private int connectionIndex;

	/**
	 * Constructs a new remote receiver object.
	 * 
	 * @param connectionAddress
<<<<<<< HEAD
	 *        the address of the connection to the remote {@link org.apache.flink.runtime.taskmanager.TaskManager}
	 * @param connectionIndex
	 *        the index of the connection to the remote {@link org.apache.flink.runtime.taskmanager.TaskManager}
=======
	 *        the address of the connection to the remote TaskManager
	 * @param connectionIndex
	 *        the index of the connection to the remote TaskManager
>>>>>>> 78a9b60b
	 */
	public RemoteReceiver(final InetSocketAddress connectionAddress, final int connectionIndex) {
		if (connectionAddress == null) {
			throw new IllegalArgumentException("Argument connectionAddress must not be null");
		}
		if (connectionIndex < 0) {
			throw new IllegalArgumentException("Argument connectionIndex must be a non-negative integer number");
		}

		this.connectionAddress = connectionAddress;
		this.connectionIndex = connectionIndex;
	}

	/**
	 * Default constructor for serialization/deserialization.
	 */
	public RemoteReceiver() {
		this.connectionAddress = null;
		this.connectionIndex = -1;
	}

	/**
<<<<<<< HEAD
	 * Returns the address of the connection to the remote {@link org.apache.flink.runtime.taskmanager.TaskManager}.
	 * 
	 * @return the address of the connection to the remote {@link org.apache.flink.runtime.taskmanager.TaskManager}
=======
	 * Returns the address of the connection to the remote TaskManager.
	 * 
	 * @return the address of the connection to the remote TaskManager
>>>>>>> 78a9b60b
	 */
	public InetSocketAddress getConnectionAddress() {
		return this.connectionAddress;
	}

	/**
<<<<<<< HEAD
	 * Returns the index of the connection to the remote {@link org.apache.flink.runtime.taskmanager.TaskManager}.
	 * 
	 * @return the index of the connection to the remote {@link org.apache.flink.runtime.taskmanager.TaskManager}
=======
	 * Returns the index of the connection to the remote TaskManager.
	 * 
	 * @return the index of the connection to the remote TaskManager
>>>>>>> 78a9b60b
	 */
	public int getConnectionIndex() {
		return this.connectionIndex;
	}


	@Override
	public int hashCode() {
		return this.connectionAddress.hashCode() + (31 * this.connectionIndex);
	}


	@Override
	public boolean equals(final Object obj) {

		if (!(obj instanceof RemoteReceiver)) {
			return false;
		}

		final RemoteReceiver rr = (RemoteReceiver) obj;
		if (!this.connectionAddress.equals(rr.connectionAddress)) {
			return false;
		}

		if (this.connectionIndex != rr.connectionIndex) {
			return false;
		}

		return true;
	}


	@Override
	public void write(final DataOutputView out) throws IOException {

		final InetAddress ia = this.connectionAddress.getAddress();
		out.writeInt(ia.getAddress().length);
		out.write(ia.getAddress());
		out.writeInt(this.connectionAddress.getPort());

		out.writeInt(this.connectionIndex);
	}


	@Override
	public void read(final DataInputView in) throws IOException {
		final int addr_length = in.readInt();
		final byte[] address = new byte[addr_length];
		in.readFully(address);

		InetAddress ia = InetAddress.getByAddress(address);
		int port = in.readInt();
		this.connectionAddress = new InetSocketAddress(ia, port);

		this.connectionIndex = in.readInt();
	}


	@Override
	public String toString() {
		return this.connectionAddress + " (" + this.connectionIndex + ")";
	}
}<|MERGE_RESOLUTION|>--- conflicted
+++ resolved
@@ -28,28 +28,16 @@
 
 /**
  * Objects of this class uniquely identify a connection to a remote {@link org.apache.flink.runtime.taskmanager.TaskManager}.
-<<<<<<< HEAD
- * 
-=======
->>>>>>> 78a9b60b
  */
 public final class RemoteReceiver implements IOReadableWritable {
 
 	/**
-<<<<<<< HEAD
-	 * The address of the connection to the remote {@link org.apache.flink.runtime.taskmanager.TaskManager}.
-=======
 	 * The address of the connection to the remote TaskManager.
->>>>>>> 78a9b60b
 	 */
 	private InetSocketAddress connectionAddress;
 
 	/**
-<<<<<<< HEAD
-	 * The index of the connection to the remote {@link org.apache.flink.runtime.taskmanager.TaskManager}.
-=======
 	 * The index of the connection to the remote TaskManager.
->>>>>>> 78a9b60b
 	 */
 	private int connectionIndex;
 
@@ -57,15 +45,9 @@
 	 * Constructs a new remote receiver object.
 	 * 
 	 * @param connectionAddress
-<<<<<<< HEAD
-	 *        the address of the connection to the remote {@link org.apache.flink.runtime.taskmanager.TaskManager}
-	 * @param connectionIndex
-	 *        the index of the connection to the remote {@link org.apache.flink.runtime.taskmanager.TaskManager}
-=======
 	 *        the address of the connection to the remote TaskManager
 	 * @param connectionIndex
 	 *        the index of the connection to the remote TaskManager
->>>>>>> 78a9b60b
 	 */
 	public RemoteReceiver(final InetSocketAddress connectionAddress, final int connectionIndex) {
 		if (connectionAddress == null) {
@@ -88,30 +70,18 @@
 	}
 
 	/**
-<<<<<<< HEAD
-	 * Returns the address of the connection to the remote {@link org.apache.flink.runtime.taskmanager.TaskManager}.
-	 * 
-	 * @return the address of the connection to the remote {@link org.apache.flink.runtime.taskmanager.TaskManager}
-=======
 	 * Returns the address of the connection to the remote TaskManager.
 	 * 
 	 * @return the address of the connection to the remote TaskManager
->>>>>>> 78a9b60b
 	 */
 	public InetSocketAddress getConnectionAddress() {
 		return this.connectionAddress;
 	}
 
 	/**
-<<<<<<< HEAD
-	 * Returns the index of the connection to the remote {@link org.apache.flink.runtime.taskmanager.TaskManager}.
-	 * 
-	 * @return the index of the connection to the remote {@link org.apache.flink.runtime.taskmanager.TaskManager}
-=======
 	 * Returns the index of the connection to the remote TaskManager.
 	 * 
 	 * @return the index of the connection to the remote TaskManager
->>>>>>> 78a9b60b
 	 */
 	public int getConnectionIndex() {
 		return this.connectionIndex;
