--- conflicted
+++ resolved
@@ -30,21 +30,12 @@
 import org.apache.flink.util.Collector;
 
 /**
-<<<<<<< HEAD
- * An iteration tail, which runs a {@link org.apache.flink.runtime.operators.PactDriver} inside.
- * <p/>
- * If the iteration state is updated, the output of this task will be send back to the {@link IterationHeadPactTask} via
- * a {@link org.apache.flink.runtime.iterative.concurrent.BlockingBackChannel} for the workset -OR- a
- * {@link org.apache.flink.runtime.operators.hash.MutableHashTable} for the solution set. Therefore this task must be scheduled
- * on the same instance as the head. It's also possible for the tail to update *both* the workset and the solution set.
-=======
  * An iteration tail, which runs a driver inside.
  * <p/>
  * If the iteration state is updated, the output of this task will be send back to the {@link IterationHeadPactTask} via
  * a BackChannel for the workset -OR- a HashTable for the solution set. Therefore this
  * task must be scheduled on the same instance as the head. It's also possible for the tail to update *both* the workset
  * and the solution set.
->>>>>>> 78a9b60b
  * <p/>
  * If there is a separate solution set tail, the iteration head has to make sure to wait for it to finish.
  */
