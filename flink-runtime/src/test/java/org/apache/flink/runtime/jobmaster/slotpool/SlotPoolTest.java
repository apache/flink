--- conflicted
+++ resolved
@@ -377,12 +377,7 @@
 			final DummyPayload dummyPayload = new DummyPayload(releaseFuture);
 
 			slot1.tryAssignPayload(dummyPayload);
-
-<<<<<<< HEAD
 			slotPoolGateway.releaseTaskManager(taskManagerLocation.getResourceID(), new Throwable("un-register taskmanager from slot pool"));
-=======
-			slotPoolGateway.releaseTaskManager(taskManagerLocation.getResourceID(), null);
->>>>>>> ac543210
 
 			releaseFuture.get();
 			assertFalse(slot1.isAlive());
@@ -724,11 +719,7 @@
 				timeout);
 
 			// release the TaskExecutor before we get a response from the slot releasing
-<<<<<<< HEAD
 			slotPoolGateway.releaseTaskManager(taskManagerLocation.getResourceID(), new Throwable("un-register taskmanager from slot pool")).get();
-=======
-			slotPoolGateway.releaseTaskManager(taskManagerLocation.getResourceID(), null).get();
->>>>>>> ac543210
 
 			// let the slot releasing fail --> since the owning TaskExecutor is no longer registered
 			// the slot should be discarded
