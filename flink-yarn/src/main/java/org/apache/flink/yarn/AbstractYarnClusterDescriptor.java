--- conflicted
+++ resolved
@@ -123,13 +123,10 @@
 
 	private final YarnClient yarnClient;
 
-<<<<<<< HEAD
-	@Nullable
-=======
 	/** True if the descriptor must not shut down the YarnClient. */
 	private final boolean sharedYarnClient;
 
->>>>>>> 25ac971d
+	@Nullable
 	private String yarnQueue;
 
 	private String configurationDirectory;
