/*
 * Licensed to the Apache Software Foundation (ASF) under one
 * or more contributor license agreements.  See the NOTICE file
 * distributed with this work for additional information
 * regarding copyright ownership.  The ASF licenses this file
 * to you under the Apache License, Version 2.0 (the
 * "License"); you may not use this file except in compliance
 * with the License.  You may obtain a copy of the License at
 *
 *     http://www.apache.org/licenses/LICENSE-2.0
 *
 * Unless required by applicable law or agreed to in writing, software
 * distributed under the License is distributed on an "AS IS" BASIS,
 * WITHOUT WARRANTIES OR CONDITIONS OF ANY KIND, either express or implied.
 * See the License for the specific language governing permissions and
 * limitations under the License.
 */

package org.apache.flink.mesos.runtime.clusterframework;

import com.netflix.fenzo.ConstraintEvaluator;
import com.netflix.fenzo.TaskAssignmentResult;
import com.netflix.fenzo.TaskRequest;
import com.netflix.fenzo.VMTaskFitnessCalculator;
import org.apache.flink.configuration.ConfigConstants;
import org.apache.flink.configuration.Configuration;
import org.apache.flink.mesos.Utils;
import org.apache.flink.mesos.scheduler.LaunchableTask;
import org.apache.flink.mesos.util.MesosArtifactResolver;
import org.apache.flink.mesos.util.MesosConfiguration;
import org.apache.flink.runtime.clusterframework.ContaineredTaskManagerParameters;
import org.apache.flink.runtime.clusterframework.ContainerSpecification;
import org.apache.flink.util.Preconditions;
import org.apache.mesos.Protos;
import org.slf4j.Logger;
import org.slf4j.LoggerFactory;
<<<<<<< HEAD
=======
import scala.Option;
>>>>>>> 44fb035e

import java.util.Collections;
import java.util.List;
import java.util.Map;
import java.util.concurrent.atomic.AtomicReference;
import java.util.regex.Matcher;

import static org.apache.flink.mesos.Utils.variable;
import static org.apache.flink.mesos.Utils.range;
import static org.apache.flink.mesos.Utils.ranges;
import static org.apache.flink.mesos.Utils.scalar;

/**
 * Implements the launch of a Mesos worker.
 *
 * Translates the abstract {@link ContainerSpecification} into a concrete
 * Mesos-specific {@link Protos.TaskInfo}.
 */
public class LaunchableMesosWorker implements LaunchableTask {

	protected static final Logger LOG = LoggerFactory.getLogger(LaunchableMesosWorker.class);
	/**
	 * The set of configuration keys to be dynamically configured with a port allocated from Mesos.
	 */
	private static String[] TM_PORT_KEYS = {
		"taskmanager.rpc.port",
		"taskmanager.data.port" };

	private final MesosArtifactResolver resolver;
	private final ContainerSpecification containerSpec;
	private final MesosTaskManagerParameters params;
	private final Protos.TaskID taskID;
	private final Request taskRequest;
	private final MesosConfiguration mesosConfiguration;

	/**
	 * Construct a launchable Mesos worker.
	 * @param resolver The resolver for retrieving artifacts (e.g. jars, configuration)
	 * @param params the TM parameters such as memory, cpu to acquire.
	 * @param containerSpec an abstract container specification for launch time.
	 * @param taskID the taskID for this worker.
	 */
	public LaunchableMesosWorker(
			MesosArtifactResolver resolver,
			MesosTaskManagerParameters params,
			ContainerSpecification containerSpec,
<<<<<<< HEAD
			Protos.TaskID taskID) {
		this.resolver = Preconditions.checkNotNull(resolver);
		this.params = Preconditions.checkNotNull(params);
		this.containerSpec = Preconditions.checkNotNull(containerSpec);
		this.taskID = Preconditions.checkNotNull(taskID);
=======
			Protos.TaskID taskID,
			MesosConfiguration mesosConfiguration) {
		this.resolver = Preconditions.checkNotNull(resolver);
		this.containerSpec = Preconditions.checkNotNull(containerSpec);
		this.params = Preconditions.checkNotNull(params);
		this.taskID = Preconditions.checkNotNull(taskID);
		this.mesosConfiguration = Preconditions.checkNotNull(mesosConfiguration);
		
>>>>>>> 44fb035e
		this.taskRequest = new Request();
	}

	public Protos.TaskID taskID() {
		return taskID;
	}

	@Override
	public TaskRequest taskRequest() {
		return taskRequest;
	}

	class Request implements TaskRequest {
		private final AtomicReference<TaskRequest.AssignedResources> assignedResources = new AtomicReference<>();

		@Override
		public String getId() {
			return taskID.getValue();
		}

		@Override
		public String taskGroupName() {
			return "";
		}

		@Override
		public double getCPUs() {
			return params.cpus();
		}

		@Override
		public double getMemory() {
			return params.containeredParameters().taskManagerTotalMemoryMB();
		}

		@Override
		public double getNetworkMbps() {
			return 0.0;
		}

		@Override
		public double getDisk() {
			return 0.0;
		}

		@Override
		public int getPorts() {
			return TM_PORT_KEYS.length;
		}

		@Override
		public Map<String, NamedResourceSetRequest> getCustomNamedResources() {
			return Collections.emptyMap();
		}

		@Override
		public List<? extends ConstraintEvaluator> getHardConstraints() {
			return params.constraints();
		}

		@Override
		public List<? extends VMTaskFitnessCalculator> getSoftConstraints() {
			return null;
		}

		@Override
		public void setAssignedResources(AssignedResources assignedResources) {
			this.assignedResources.set(assignedResources);
		}

		@Override
		public AssignedResources getAssignedResources() {
			return assignedResources.get();
		}

		@Override
		public String toString() {
			return "Request{" +
				"cpus=" + getCPUs() +
				"memory=" + getMemory() +
				'}';
		}
	}

	/**
	 * Construct the TaskInfo needed to launch the worker.
	 * @param slaveId the assigned slave.
	 * @param assignment the assignment details.
	 * @return a fully-baked TaskInfo.
	 */
	@Override
	public Protos.TaskInfo launch(Protos.SlaveID slaveId, TaskAssignmentResult assignment) {

		ContaineredTaskManagerParameters tmParams = params.containeredParameters();

		final Configuration dynamicProperties = new Configuration();

		// incorporate the dynamic properties set by the template
		dynamicProperties.addAll(containerSpec.getDynamicConfiguration());

		// build a TaskInfo with assigned resources, environment variables, etc
		final Protos.TaskInfo.Builder taskInfo = Protos.TaskInfo.newBuilder()
			.setSlaveId(slaveId)
			.setTaskId(taskID)
			.setName(taskID.getValue())
			.addResources(scalar("cpus", assignment.getRequest().getCPUs()))
			.addResources(scalar("mem", assignment.getRequest().getMemory()));

		final Protos.CommandInfo.Builder cmd = taskInfo.getCommandBuilder();
		final Protos.Environment.Builder env = cmd.getEnvironmentBuilder();
		final StringBuilder jvmArgs = new StringBuilder();

		//configure task manager hostname property if hostname override property is supplied
		Option<String> taskManagerHostnameOption = params.getTaskManagerHostname();

		if(taskManagerHostnameOption.isDefined()) {
			// replace the TASK_ID pattern by the actual task id value of the Mesos task
			final String taskManagerHostname = MesosTaskManagerParameters.TASK_ID_PATTERN
				.matcher(taskManagerHostnameOption.get())
				.replaceAll(Matcher.quoteReplacement(taskID.getValue()));

			dynamicProperties.setString(ConfigConstants.TASK_MANAGER_HOSTNAME_KEY, taskManagerHostname);
		}

		// use the assigned ports for the TM
		if (assignment.getAssignedPorts().size() < TM_PORT_KEYS.length) {
			throw new IllegalArgumentException("unsufficient # of ports assigned");
		}
		for (int i = 0; i < TM_PORT_KEYS.length; i++) {
			int port = assignment.getAssignedPorts().get(i);
			String key = TM_PORT_KEYS[i];
			taskInfo.addResources(ranges("ports", range(port, port)));
			dynamicProperties.setInteger(key, port);
		}

		// ship additional files
		for(ContainerSpecification.Artifact artifact : containerSpec.getArtifacts()) {
			cmd.addUris(Utils.uri(resolver, artifact));
		}

		// propagate environment variables
		for (Map.Entry<String, String> entry : params.containeredParameters().taskManagerEnv().entrySet()) {
			env.addVariables(variable(entry.getKey(), entry.getValue()));
		}
		for (Map.Entry<String, String> entry : containerSpec.getEnvironmentVariables().entrySet()) {
			env.addVariables(variable(entry.getKey(), entry.getValue()));
		}

		// propagate the Mesos task ID to the TM
		env.addVariables(variable(MesosConfigKeys.ENV_FLINK_CONTAINER_ID, taskInfo.getTaskId().getValue()));

		// finalize the memory parameters
		jvmArgs.append(" -Xms").append(tmParams.taskManagerHeapSizeMB()).append("m");
		jvmArgs.append(" -Xmx").append(tmParams.taskManagerHeapSizeMB()).append("m");
		if (tmParams.taskManagerDirectMemoryLimitMB() >= 0) {
			jvmArgs.append(" -XX:MaxDirectMemorySize=").append(tmParams.taskManagerDirectMemoryLimitMB()).append("m");
		}

		// pass dynamic system properties
		jvmArgs.append(' ').append(
			ContainerSpecification.formatSystemProperties(containerSpec.getSystemProperties()));

		// finalize JVM args
		env.addVariables(variable(MesosConfigKeys.ENV_JVM_ARGS, jvmArgs.toString()));

		// populate TASK_NAME and FRAMEWORK_NAME environment variables to the TM container
		env.addVariables(variable(MesosConfigKeys.ENV_TASK_NAME, taskInfo.getTaskId().getValue()));
		env.addVariables(variable(MesosConfigKeys.ENV_FRAMEWORK_NAME, mesosConfiguration.frameworkInfo().getName()));

		// build the launch command w/ dynamic application properties
		Option<String> bootstrapCmdOption = params.bootstrapCommand();

		final String bootstrapCommand = bootstrapCmdOption.isDefined() ? bootstrapCmdOption.get() + " && " : "";
		final String launchCommand = bootstrapCommand + "$FLINK_HOME/bin/mesos-taskmanager.sh " + ContainerSpecification.formatSystemProperties(dynamicProperties);

		cmd.setValue(launchCommand);

		// build the container info
		Protos.ContainerInfo.Builder containerInfo = Protos.ContainerInfo.newBuilder();
		// in event that no docker image or mesos image name is specified, we must still
		// set type to MESOS
		containerInfo.setType(Protos.ContainerInfo.Type.MESOS);
		switch(params.containerType()) {
			case MESOS:
				if(params.containerImageName().isDefined()) {
					containerInfo
						.setMesos(Protos.ContainerInfo.MesosInfo.newBuilder()
							.setImage(Protos.Image.newBuilder()
								.setType(Protos.Image.Type.DOCKER)
								.setDocker(Protos.Image.Docker.newBuilder()
									.setName(params.containerImageName().get()))));
				}
				break;

			case DOCKER:
				assert(params.containerImageName().isDefined());
					containerInfo
					.setType(Protos.ContainerInfo.Type.DOCKER)
					.setDocker(Protos.ContainerInfo.DockerInfo.newBuilder()
						.setNetwork(Protos.ContainerInfo.DockerInfo.Network.HOST)
						.setImage(params.containerImageName().get()));
				break;

			default:
				throw new IllegalStateException("unsupported container type");
		}

		// add any volumes to the containerInfo
		containerInfo.addAllVolumes(params.containerVolumes());
		taskInfo.setContainer(containerInfo);


		return taskInfo.build();
	}

	@Override
	public String toString() {
		return "LaunchableMesosWorker{" +
			"taskID=" + taskID +
			"taskRequest=" + taskRequest +
			'}';
	}
}<|MERGE_RESOLUTION|>--- conflicted
+++ resolved
@@ -34,10 +34,7 @@
 import org.apache.mesos.Protos;
 import org.slf4j.Logger;
 import org.slf4j.LoggerFactory;
-<<<<<<< HEAD
-=======
 import scala.Option;
->>>>>>> 44fb035e
 
 import java.util.Collections;
 import java.util.List;
@@ -84,13 +81,6 @@
 			MesosArtifactResolver resolver,
 			MesosTaskManagerParameters params,
 			ContainerSpecification containerSpec,
-<<<<<<< HEAD
-			Protos.TaskID taskID) {
-		this.resolver = Preconditions.checkNotNull(resolver);
-		this.params = Preconditions.checkNotNull(params);
-		this.containerSpec = Preconditions.checkNotNull(containerSpec);
-		this.taskID = Preconditions.checkNotNull(taskID);
-=======
 			Protos.TaskID taskID,
 			MesosConfiguration mesosConfiguration) {
 		this.resolver = Preconditions.checkNotNull(resolver);
@@ -99,7 +89,6 @@
 		this.taskID = Preconditions.checkNotNull(taskID);
 		this.mesosConfiguration = Preconditions.checkNotNull(mesosConfiguration);
 		
->>>>>>> 44fb035e
 		this.taskRequest = new Request();
 	}
 
