package flink.graphs;

import java.io.Serializable;
import java.util.ArrayList;
import java.util.List;

import org.apache.flink.api.java.DataSet;
import org.apache.flink.api.java.ExecutionEnvironment;
import org.apache.flink.api.java.tuple.Tuple2;
import org.apache.flink.api.java.tuple.Tuple3;

public class TestGraphUtils {

	public static final DataSet<Tuple2<Long, Long>> getLongLongVertexData(
			ExecutionEnvironment env) {
		List<Tuple2<Long, Long>> vertices = new ArrayList<Tuple2<Long, Long>>();
		vertices.add(new Tuple2<Long, Long>(1L, 1L));
		vertices.add(new Tuple2<Long, Long>(2L, 2L));
		vertices.add(new Tuple2<Long, Long>(3L, 3L));
		vertices.add(new Tuple2<Long, Long>(4L, 4L));
		vertices.add(new Tuple2<Long, Long>(5L, 5L));
		
		return env.fromCollection(vertices);
	}
	
	public static final DataSet<Tuple3<Long, Long, Long>> getLongLongEdgeData(
			ExecutionEnvironment env) {
		List<Tuple3<Long, Long, Long>> edges = new ArrayList<Tuple3<Long, Long, Long>>();
		edges.add(new Tuple3<Long,Long, Long>(1L, 2L, 12L));
		edges.add(new Tuple3<Long,Long, Long>(1L, 3L, 13L));
		edges.add(new Tuple3<Long,Long, Long>(2L, 3L, 23L));
		edges.add(new Tuple3<Long,Long, Long>(3L, 4L, 34L));
		edges.add(new Tuple3<Long,Long, Long>(3L, 5L, 35L));
		edges.add(new Tuple3<Long,Long, Long>(4L, 5L, 45L));
		edges.add(new Tuple3<Long,Long, Long>(5L, 1L, 51L));
		
		return env.fromCollection(edges);
	}
<<<<<<< HEAD
	
	public static final DataSet<Tuple3<Long, Long, Long>> getDisconnectedLongLongEdgeData(
=======

	/**
	 * Function that produces an ArrayList of vertices
	 */
	public static final List<Tuple2<Long, Long>> getLongLongVertices(
			ExecutionEnvironment env) {
		List<Tuple2<Long, Long>> vertices = new ArrayList<>();
		vertices.add(new Tuple2<Long, Long>(1L, 1L));
		vertices.add(new Tuple2<Long, Long>(2L, 2L));
		vertices.add(new Tuple2<Long, Long>(3L, 3L));
		vertices.add(new Tuple2<Long, Long>(4L, 4L));
		vertices.add(new Tuple2<Long, Long>(5L, 5L));

		return vertices;
	}

	/**
	 * Function that produces an ArrayList of edges
	 */
	public static final List<Tuple3<Long, Long, Long>> getLongLongEdges(
>>>>>>> 2387ab76
			ExecutionEnvironment env) {
		List<Tuple3<Long, Long, Long>> edges = new ArrayList<Tuple3<Long, Long, Long>>();
		edges.add(new Tuple3<Long,Long, Long>(1L, 2L, 12L));
		edges.add(new Tuple3<Long,Long, Long>(1L, 3L, 13L));
		edges.add(new Tuple3<Long,Long, Long>(2L, 3L, 23L));
<<<<<<< HEAD
		edges.add(new Tuple3<Long,Long, Long>(4L, 5L, 45L));
		
		return env.fromCollection(edges);
	}
	
=======
		edges.add(new Tuple3<Long,Long, Long>(3L, 4L, 34L));
		edges.add(new Tuple3<Long,Long, Long>(3L, 5L, 35L));
		edges.add(new Tuple3<Long,Long, Long>(4L, 5L, 45L));
		edges.add(new Tuple3<Long,Long, Long>(5L, 1L, 51L));

		return edges;
	}

>>>>>>> 2387ab76

	public static class DummyCustomType implements Serializable {
		private static final long serialVersionUID = 1L;
		
		private int intField;
		private boolean booleanField;
		
		public DummyCustomType(int intF, boolean boolF) {
			this.intField = intF;
			this.booleanField = boolF;
		}
		
		public DummyCustomType() {
			this.intField = 0;
			this.booleanField = true;
		}

		public int getIntField() {
			return intField;
		}
		
		public void setIntField(int intF) {
			this.intField = intF;
		}
		
		public boolean getBooleanField() {
			return booleanField;
		}
		
		@Override
		public String toString() {
			return booleanField ? "(T," + intField + ")" : "(F," + intField + ")";
		}
	}
	
	public static class DummyCustomParameterizedType<T> implements Serializable {
		private static final long serialVersionUID = 1L;
		
		private int intField;
		private T tField;
		
		public DummyCustomParameterizedType(int intF, T tF) {
			this.intField = intF;
			this.tField = tF;
		}
		
		public DummyCustomParameterizedType() {
			this.intField = 0;
			this.tField = null;
		}

		public int getIntField() {
			return intField;
		}
		
		public void setIntField(int intF) {
			this.intField = intF;
		}
		
		public void setTField(T tF) {
			this.tField = tF;
		}
		
		public T getTField() {
			return tField;
		}
		
		@Override
		public String toString() {
			return "(" + tField.toString() + "," + intField + ")";
		}
	}
}<|MERGE_RESOLUTION|>--- conflicted
+++ resolved
@@ -36,10 +36,6 @@
 		
 		return env.fromCollection(edges);
 	}
-<<<<<<< HEAD
-	
-	public static final DataSet<Tuple3<Long, Long, Long>> getDisconnectedLongLongEdgeData(
-=======
 
 	/**
 	 * Function that produces an ArrayList of vertices
@@ -56,32 +52,33 @@
 		return vertices;
 	}
 
+	public static final DataSet<Tuple3<Long, Long, Long>> getDisconnectedLongLongEdgeData(
+				ExecutionEnvironment env) {
+			List<Tuple3<Long, Long, Long>> edges = new ArrayList<Tuple3<Long, Long, Long>>();
+			edges.add(new Tuple3<Long,Long, Long>(1L, 2L, 12L));
+			edges.add(new Tuple3<Long,Long, Long>(1L, 3L, 13L));
+			edges.add(new Tuple3<Long,Long, Long>(2L, 3L, 23L));
+			edges.add(new Tuple3<Long,Long, Long>(4L, 5L, 45L));
+			
+			return env.fromCollection(edges);
+		}
+	
 	/**
 	 * Function that produces an ArrayList of edges
 	 */
 	public static final List<Tuple3<Long, Long, Long>> getLongLongEdges(
->>>>>>> 2387ab76
 			ExecutionEnvironment env) {
 		List<Tuple3<Long, Long, Long>> edges = new ArrayList<Tuple3<Long, Long, Long>>();
 		edges.add(new Tuple3<Long,Long, Long>(1L, 2L, 12L));
 		edges.add(new Tuple3<Long,Long, Long>(1L, 3L, 13L));
 		edges.add(new Tuple3<Long,Long, Long>(2L, 3L, 23L));
-<<<<<<< HEAD
-		edges.add(new Tuple3<Long,Long, Long>(4L, 5L, 45L));
-		
-		return env.fromCollection(edges);
-	}
-	
-=======
 		edges.add(new Tuple3<Long,Long, Long>(3L, 4L, 34L));
 		edges.add(new Tuple3<Long,Long, Long>(3L, 5L, 35L));
 		edges.add(new Tuple3<Long,Long, Long>(4L, 5L, 45L));
 		edges.add(new Tuple3<Long,Long, Long>(5L, 1L, 51L));
-
+	
 		return edges;
 	}
-
->>>>>>> 2387ab76
 
 	public static class DummyCustomType implements Serializable {
 		private static final long serialVersionUID = 1L;
