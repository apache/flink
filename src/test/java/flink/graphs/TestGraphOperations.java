package flink.graphs;

import java.io.FileNotFoundException;
import java.io.IOException;
import java.util.Collection;
import java.util.LinkedList;

import org.apache.flink.api.common.functions.FilterFunction;
import org.apache.flink.api.java.ExecutionEnvironment;
import org.apache.flink.configuration.Configuration;
import org.apache.flink.test.util.JavaProgramTestBase;
import org.junit.runner.RunWith;
import org.junit.runners.Parameterized;
import org.junit.runners.Parameterized.Parameters;

@RunWith(Parameterized.class)
public class TestGraphOperations extends JavaProgramTestBase {

	private static int NUM_PROGRAMS = 4;
	
	private int curProgId = config.getInteger("ProgramId", -1);
	private String resultPath;
	private String expectedResult;
	
	public TestGraphOperations(Configuration config) {
		super(config);
	}
	
	@Override
	protected void preSubmit() throws Exception {
		resultPath = getTempDirPath("result");
	}

	@Override
	protected void testProgram() throws Exception {
		expectedResult = GraphProgs.runProgram(curProgId, resultPath);
	}
	
	@Override
	protected void postSubmit() throws Exception {
		compareResultsByLinesInMemory(expectedResult, resultPath);
	}
	
	@Parameters
	public static Collection<Object[]> getConfigurations() throws FileNotFoundException, IOException {

		LinkedList<Configuration> tConfigs = new LinkedList<Configuration>();

		for(int i=1; i <= NUM_PROGRAMS; i++) {
			Configuration config = new Configuration();
			config.setInteger("ProgramId", i);
			tConfigs.add(config);
		}
		
		return toParameterList(tConfigs);
	}
	
	private static class GraphProgs {
		
		@SuppressWarnings("serial")
		public static String runProgram(int progId, String resultPath) throws Exception {
			
			switch(progId) {
			case 1: {
				/*
				 * Test getUndirected()
				 */
				final ExecutionEnvironment env = ExecutionEnvironment.getExecutionEnvironment();
				
				Graph<Long, Long, Long> graph = Graph.create(TestGraphUtils.getLongLongVertexData(env),
						TestGraphUtils.getLongLongEdgeData(env), env);
								
				graph.getUndirected().getEdges().writeAsCsv(resultPath);
				env.execute();
				return "1,2,12\n" + "2,1,12\n" +
					"1,3,13\n" + "3,1,13\n" +
					"2,3,23\n" + "3,2,23\n" +
					"3,4,34\n" + "4,3,34\n" +
					"3,5,35\n" + "5,3,35\n" +
					"4,5,45\n" + "5,4,45\n" +
					"5,1,51\n" + "1,5,51\n";
			}
			case 2: {
				/*
				 * Test reverse()
				 */
				final ExecutionEnvironment env = ExecutionEnvironment.getExecutionEnvironment();
				
				Graph<Long, Long, Long> graph = Graph.create(TestGraphUtils.getLongLongVertexData(env),
						TestGraphUtils.getLongLongEdgeData(env), env);
								
				graph.reverse().getEdges().writeAsCsv(resultPath);
				env.execute();
				return "2,1,12\n" +
					"3,1,13\n" +
					"3,2,23\n" +
					"4,3,34\n" +
					"5,3,35\n" +
					"5,4,45\n" +
					"1,5,51\n";
			}
			case 3: {
				/*
				 * Test outDegrees()
				 */
				final ExecutionEnvironment env = ExecutionEnvironment.getExecutionEnvironment();
				
				Graph<Long, Long, Long> graph = Graph.create(TestGraphUtils.getLongLongVertexData(env),
						TestGraphUtils.getLongLongEdgeData(env), env);
								
				graph.outDegrees().writeAsCsv(resultPath);
				env.execute();
				return "1,2\n" +
					"2,1\n" +
					"3,2\n" +
					"4,1\n" +
					"5,1\n";
			}	
			case 4: {
				/*
<<<<<<< HEAD
				 * Test mapVertices() keeping the same value type
				 */
				final ExecutionEnvironment env = ExecutionEnvironment.getExecutionEnvironment();
				
				Graph<Long, Long, Long> graph = Graph.create(TestGraphUtils.getLongLongVertexData(env),
						TestGraphUtils.getLongLongEdgeData(env), env);
				
				DataSet<Tuple2<Long, Long>> mappedVertices = graph.mapVertices(new MapFunction<Long, Long>() {
					public Long map(Long value) throws Exception {
						return value+1;
					}
				});
				
				mappedVertices.writeAsCsv(resultPath);
				env.execute();
				return "1,2\n" +
				"2,3\n" +
				"3,4\n" +
				"4,5\n" +
				"5,6\n";
			}
			case 5: {
				/*
=======
>>>>>>> 01e9e1b9
				 * Test subgraph:
				 */
				final ExecutionEnvironment env = ExecutionEnvironment.getExecutionEnvironment();
				
				Graph<Long, Long, Long> graph = Graph.create(TestGraphUtils.getLongLongVertexData(env),
						TestGraphUtils.getLongLongEdgeData(env), env);
				graph.subgraph(new FilterFunction<Long>() {
					public boolean filter(Long value) throws Exception {
						return (value > 2);
					}
				}, 
				new FilterFunction<Long>() {
					public boolean filter(Long value) throws Exception {
						return (value > 34);
					}
				}).getEdges().writeAsCsv(resultPath);
				
				env.execute();
				return "3,5,35\n" +
				"4,5,45\n";
			}
			default: 
				throw new IllegalArgumentException("Invalid program id");
			}
		}
	}
	
}<|MERGE_RESOLUTION|>--- conflicted
+++ resolved
@@ -118,32 +118,6 @@
 			}	
 			case 4: {
 				/*
-<<<<<<< HEAD
-				 * Test mapVertices() keeping the same value type
-				 */
-				final ExecutionEnvironment env = ExecutionEnvironment.getExecutionEnvironment();
-				
-				Graph<Long, Long, Long> graph = Graph.create(TestGraphUtils.getLongLongVertexData(env),
-						TestGraphUtils.getLongLongEdgeData(env), env);
-				
-				DataSet<Tuple2<Long, Long>> mappedVertices = graph.mapVertices(new MapFunction<Long, Long>() {
-					public Long map(Long value) throws Exception {
-						return value+1;
-					}
-				});
-				
-				mappedVertices.writeAsCsv(resultPath);
-				env.execute();
-				return "1,2\n" +
-				"2,3\n" +
-				"3,4\n" +
-				"4,5\n" +
-				"5,6\n";
-			}
-			case 5: {
-				/*
-=======
->>>>>>> 01e9e1b9
 				 * Test subgraph:
 				 */
 				final ExecutionEnvironment env = ExecutionEnvironment.getExecutionEnvironment();
