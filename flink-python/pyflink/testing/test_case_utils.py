--- conflicted
+++ resolved
@@ -64,10 +64,10 @@
                 pass
 
 
-<<<<<<< HEAD
 def exec_insert_table(table, table_path) -> JobExecutionResult:
     return table.execute_insert(table_path).get_job_client().get_job_execution_result().result()
-=======
+
+
 def _load_specific_flink_module_jars(jars_relative_path):
     flink_source_root = _find_flink_source_root()
     jars_abs_path = flink_source_root + jars_relative_path
@@ -90,7 +90,6 @@
         raise Exception("No such method: " + method_name)
     j_method.setAccessible(True)
     return j_method.invoke(obj, to_jarray(get_gateway().jvm.Object, []))
->>>>>>> e39ede95
 
 
 class PyFlinkTestCase(unittest.TestCase):
