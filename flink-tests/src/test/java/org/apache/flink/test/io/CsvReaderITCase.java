/*
 * Licensed to the Apache Software Foundation (ASF) under one
 * or more contributor license agreements.  See the NOTICE file
 * distributed with this work for additional information
 * regarding copyright ownership.  The ASF licenses this file
 * to you under the Apache License, Version 2.0 (the
 * "License"); you may not use this file except in compliance
 * with the License.  You may obtain a copy of the License at
 *
 *     http://www.apache.org/licenses/LICENSE-2.0
 *
 * Unless required by applicable law or agreed to in writing, software
 * distributed under the License is distributed on an "AS IS" BASIS,
 * WITHOUT WARRANTIES OR CONDITIONS OF ANY KIND, either express or implied.
 * See the License for the specific language governing permissions and
 * limitations under the License.
 */

package org.apache.flink.test.io;

import org.apache.flink.api.common.typeinfo.BasicTypeInfo;
import org.apache.flink.api.common.typeinfo.TypeInformation;
import org.apache.flink.api.java.DataSet;
import org.apache.flink.api.java.ExecutionEnvironment;
import org.apache.flink.api.java.io.CsvReader;
import org.apache.flink.api.java.operators.DataSource;
import org.apache.flink.api.java.tuple.Tuple3;
import org.apache.flink.api.java.tuple.Tuple8;
import org.apache.flink.test.io.csv.custom.type.simple.SimpleCustomJsonType;
import org.apache.flink.test.io.csv.custom.type.simple.SimpleCustomJsonTypeStringParser;
import org.apache.flink.test.io.csv.custom.type.simple.Tuple3ContainerType;
import org.apache.flink.test.util.MultipleProgramsTestBase;
import org.apache.flink.types.BooleanValue;
import org.apache.flink.types.ByteValue;
import org.apache.flink.types.DoubleValue;
import org.apache.flink.types.FloatValue;
import org.apache.flink.types.IntValue;
import org.apache.flink.types.LongValue;
import org.apache.flink.types.Row;
import org.apache.flink.types.ShortValue;
import org.apache.flink.types.StringValue;
import org.apache.flink.types.parser.FieldParser;
import org.apache.flink.types.parser.ParserFactory;
import org.apache.flink.util.FileUtils;

import org.junit.Rule;
import org.junit.Test;
import org.junit.rules.TemporaryFolder;
import org.junit.runner.RunWith;
import org.junit.runners.Parameterized;

import java.io.File;
import java.util.List;
import java.util.Locale;

import static org.junit.Assert.assertEquals;
import static org.junit.Assert.assertNotNull;
import static org.junit.Assert.assertTrue;

/**
 * Tests for {@link ExecutionEnvironment#readCsvFile}.
 */
@RunWith(Parameterized.class)
public class CsvReaderITCase extends MultipleProgramsTestBase {
	private String expected;

	@Rule
	public TemporaryFolder tempFolder = new TemporaryFolder();

	public CsvReaderITCase(TestExecutionMode mode) {
		super(mode);
	}

	private String createInputData(String data) throws Exception {
		File file = tempFolder.newFile("input");
		FileUtils.writeFileUtf8(file, data);

		return file.toURI().toString();
	}

	@Test
	public void testPOJOType() throws Exception {
		final String inputData = "ABC,2.20,3\nDEF,5.1,5\nDEF,3.30,1\nGHI,3.30,10";
		final String dataPath = createInputData(inputData);
		final ExecutionEnvironment env = ExecutionEnvironment.getExecutionEnvironment();

		DataSet<POJOItem> data = env.readCsvFile(dataPath).pojoType(POJOItem.class, new String[]{"f1", "f3", "f2"});
		List<POJOItem> result = data.collect();

		expected = "ABC,3,2.20\nDEF,5,5.10\nDEF,1,3.30\nGHI,10,3.30";
		compareResultAsText(result, expected);
	}

	@Test
	public void testPOJOTypeWithFieldsOrder() throws Exception {
		final String inputData = "2.20,ABC,3\n5.1,DEF,5\n3.30,DEF,1\n3.30,GHI,10";
		final String dataPath = createInputData(inputData);
		final ExecutionEnvironment env = ExecutionEnvironment.getExecutionEnvironment();

		DataSet<POJOItem> data = env.readCsvFile(dataPath).pojoType(POJOItem.class, new String[]{"f3", "f1", "f2"});
		List<POJOItem> result = data.collect();

		expected = "ABC,3,2.20\nDEF,5,5.10\nDEF,1,3.30\nGHI,10,3.30";
		compareResultAsText(result, expected);
	}

	@Test(expected = NullPointerException.class)
	public void testPOJOTypeWithoutFieldsOrder() throws Exception {
		final String inputData = "";
		final String dataPath = createInputData(inputData);
		final ExecutionEnvironment env = ExecutionEnvironment.getExecutionEnvironment();

		env.readCsvFile(dataPath).pojoType(POJOItem.class, null);
	}

	@Test
	public void testPOJOTypeWithFieldsOrderAndFieldsSelection() throws Exception {
		final String inputData = "3,2.20,ABC\n5,5.1,DEF\n1,3.30,DEF\n10,3.30,GHI";
		final String dataPath = createInputData(inputData);
		final ExecutionEnvironment env = ExecutionEnvironment.getExecutionEnvironment();

		DataSet<POJOItem> data = env.readCsvFile(dataPath).includeFields(true, false, true).pojoType(POJOItem.class, new String[]{"f2", "f1"});
		List<POJOItem> result = data.collect();

		expected = "ABC,3,0.00\nDEF,5,0.00\nDEF,1,0.00\nGHI,10,0.00";
		compareResultAsText(result, expected);
	}

	@Test
	public void testValueTypes() throws Exception {
		final String inputData = "ABC,true,1,2,3,4,5.0,6.0\nBCD,false,1,2,3,4,5.0,6.0";
		final String dataPath = createInputData(inputData);
		final ExecutionEnvironment env = ExecutionEnvironment.getExecutionEnvironment();

		DataSet<Tuple8<StringValue, BooleanValue, ByteValue, ShortValue, IntValue, LongValue, FloatValue, DoubleValue>> data =
				env.readCsvFile(dataPath).types(StringValue.class, BooleanValue.class, ByteValue.class, ShortValue.class, IntValue.class, LongValue.class, FloatValue.class, DoubleValue.class);
		List<Tuple8<StringValue, BooleanValue, ByteValue, ShortValue, IntValue, LongValue, FloatValue, DoubleValue>> result = data.collect();

		expected = inputData;
		compareResultAsTuples(result, expected);
	}

	@Test
<<<<<<< HEAD
	public void testRowType() throws Exception {
		final String inputData = "ABC,true,1,2,3,4,5.0,6.0\nBCD,false,1,2,3,4,5.0,6.0";
		final String dataPath = createInputData(inputData);
		final ExecutionEnvironment env = ExecutionEnvironment.getExecutionEnvironment();
		DataSet<Row> data = env.readCsvFile(dataPath)
			.rowType(StringValue.class, BooleanValue.class, ByteValue.class, ShortValue.class, IntValue.class, LongValue.class, FloatValue.class, DoubleValue.class);
		List<Row> result = data.collect();

		expected = inputData;
		compareResultAsText(result, expected);
	}

	@Test
	public void testRowTypeWithFieldsSelection() throws Exception {
		final String inputData = "ABC,true,1,2,3,4,5.0,6.0\nBCD,false,1,2,3,4,5.0,6.0";
		final String dataPath = createInputData(inputData);
		final ExecutionEnvironment env = ExecutionEnvironment.getExecutionEnvironment();
		DataSet<Row> data = env.readCsvFile(dataPath)
			.includeFields(true, true, false, false, true, false, true) //last value will omitted because not present in included fields
			.rowType(StringValue.class, BooleanValue.class, IntValue.class, DoubleValue.class);
		List<Row> result = data.collect();

		expected = "ABC,true,3,5.0\nBCD,false,3,5.0";
		compareResultAsText(result, expected);
	}

	@Test(expected = IllegalArgumentException.class)
	public void testRowTypeWithFieldsSelectionWrongArity() throws Exception {
		final String inputData = "ABC,true,1,2,3,4,5.0,6.0\nBCD,false,1,2,3,4,5.0,6.0";
		final String dataPath = createInputData(inputData);
		final ExecutionEnvironment env = ExecutionEnvironment.getExecutionEnvironment();

		env.readCsvFile(dataPath)
			.includeFields(false, true, false)
			.rowType(StringValue.class, StringValue.class);
	}

	@Test(expected = IllegalArgumentException.class)
	public void testRowTypeWithNullFieldTypes() throws Exception {
		final String inputData = "ABC,true,1,2,3,4,5.0,6.0\nBCD,false,1,2,3,4,5.0,6.0";
		final String dataPath = createInputData(inputData);
		final ExecutionEnvironment env = ExecutionEnvironment.getExecutionEnvironment();

		env.readCsvFile(dataPath).rowType(null);
	}

	@Test(expected = IllegalArgumentException.class)
	public void testRowTypeWithEmptyFieldType() throws Exception {
		final String inputData = "ABC,true,1,2,3,4,5.0,6.0\nBCD,false,1,2,3,4,5.0,6.0";
		final String dataPath = createInputData(inputData);
		final ExecutionEnvironment env = ExecutionEnvironment.getExecutionEnvironment();

		env.readCsvFile(dataPath).rowType();
=======
	public void testSimpleCustomJsonType() throws Exception {
		final String inputData = "1,'column2','{\"f1\":5, \"f2\":\"some_string\", \"f3\": {\"f21\":\"nested_level1_f31\"}}'\n";
		final String dataPath = createInputData(inputData);
		final ExecutionEnvironment env = ExecutionEnvironment.getExecutionEnvironment();
		CsvReader reader = env.readCsvFile(dataPath);
		reader.fieldDelimiter(",");
		reader.parseQuotedStrings('\'');

		ParserFactory<SimpleCustomJsonType> factory = new ParserFactory<SimpleCustomJsonType>() {
			@Override
			public Class<? extends FieldParser<SimpleCustomJsonType>> getParserType() {
				return SimpleCustomJsonTypeStringParser.class;
			}

			@Override
			public FieldParser<SimpleCustomJsonType> create() {
				return new SimpleCustomJsonTypeStringParser();
			}
		};

		FieldParser.registerCustomParser(SimpleCustomJsonType.class, factory);

		DataSource<Tuple3<Integer, String, SimpleCustomJsonType>> dataSource = reader.preciseTypes(
			BasicTypeInfo.INT_TYPE_INFO,
			BasicTypeInfo.STRING_TYPE_INFO,
			TypeInformation.of(SimpleCustomJsonType.class)
		);
		List<Tuple3<Integer, String, SimpleCustomJsonType>> result = dataSource.collect();
		verifyCollectedItems(result);

		DataSource<Tuple3ContainerType> dataSource1 = reader.tupleType(Tuple3ContainerType.class);
		List<Tuple3ContainerType> result1 = dataSource1.collect();
		verifyCollectedItems(result1);

	}

	private void verifyCollectedItems(List<? extends Tuple3<Integer, String, SimpleCustomJsonType>> result) {
		assertTrue(result.size() == 1);
		Tuple3<Integer, String, SimpleCustomJsonType> tuple = result.get(0);
		assertEquals(1, tuple.f0.intValue());
		assertEquals("column2", tuple.f1);
		assertNotNull(tuple.f2);
		assertEquals(5, tuple.f2.getF1());
		assertEquals("some_string", tuple.f2.getF2());
		assertNotNull(tuple.f2.getF3());
		assertEquals("nested_level1_f31", tuple.f2.getF3().getF21());
>>>>>>> a39a66a5
	}

	/**
	 * POJO.
	 */
	public static class POJOItem {
		public String f1;
		private int f2;
		public double f3;

		public int getF2() {
			return f2;
		}

		public void setF2(int f2) {
			this.f2 = f2;
		}

		@Override
		public String toString() {
			return String.format(Locale.US, "%s,%d,%.02f", f1, f2, f3);
		}
	}
}<|MERGE_RESOLUTION|>--- conflicted
+++ resolved
@@ -141,61 +141,6 @@
 	}
 
 	@Test
-<<<<<<< HEAD
-	public void testRowType() throws Exception {
-		final String inputData = "ABC,true,1,2,3,4,5.0,6.0\nBCD,false,1,2,3,4,5.0,6.0";
-		final String dataPath = createInputData(inputData);
-		final ExecutionEnvironment env = ExecutionEnvironment.getExecutionEnvironment();
-		DataSet<Row> data = env.readCsvFile(dataPath)
-			.rowType(StringValue.class, BooleanValue.class, ByteValue.class, ShortValue.class, IntValue.class, LongValue.class, FloatValue.class, DoubleValue.class);
-		List<Row> result = data.collect();
-
-		expected = inputData;
-		compareResultAsText(result, expected);
-	}
-
-	@Test
-	public void testRowTypeWithFieldsSelection() throws Exception {
-		final String inputData = "ABC,true,1,2,3,4,5.0,6.0\nBCD,false,1,2,3,4,5.0,6.0";
-		final String dataPath = createInputData(inputData);
-		final ExecutionEnvironment env = ExecutionEnvironment.getExecutionEnvironment();
-		DataSet<Row> data = env.readCsvFile(dataPath)
-			.includeFields(true, true, false, false, true, false, true) //last value will omitted because not present in included fields
-			.rowType(StringValue.class, BooleanValue.class, IntValue.class, DoubleValue.class);
-		List<Row> result = data.collect();
-
-		expected = "ABC,true,3,5.0\nBCD,false,3,5.0";
-		compareResultAsText(result, expected);
-	}
-
-	@Test(expected = IllegalArgumentException.class)
-	public void testRowTypeWithFieldsSelectionWrongArity() throws Exception {
-		final String inputData = "ABC,true,1,2,3,4,5.0,6.0\nBCD,false,1,2,3,4,5.0,6.0";
-		final String dataPath = createInputData(inputData);
-		final ExecutionEnvironment env = ExecutionEnvironment.getExecutionEnvironment();
-
-		env.readCsvFile(dataPath)
-			.includeFields(false, true, false)
-			.rowType(StringValue.class, StringValue.class);
-	}
-
-	@Test(expected = IllegalArgumentException.class)
-	public void testRowTypeWithNullFieldTypes() throws Exception {
-		final String inputData = "ABC,true,1,2,3,4,5.0,6.0\nBCD,false,1,2,3,4,5.0,6.0";
-		final String dataPath = createInputData(inputData);
-		final ExecutionEnvironment env = ExecutionEnvironment.getExecutionEnvironment();
-
-		env.readCsvFile(dataPath).rowType(null);
-	}
-
-	@Test(expected = IllegalArgumentException.class)
-	public void testRowTypeWithEmptyFieldType() throws Exception {
-		final String inputData = "ABC,true,1,2,3,4,5.0,6.0\nBCD,false,1,2,3,4,5.0,6.0";
-		final String dataPath = createInputData(inputData);
-		final ExecutionEnvironment env = ExecutionEnvironment.getExecutionEnvironment();
-
-		env.readCsvFile(dataPath).rowType();
-=======
 	public void testSimpleCustomJsonType() throws Exception {
 		final String inputData = "1,'column2','{\"f1\":5, \"f2\":\"some_string\", \"f3\": {\"f21\":\"nested_level1_f31\"}}'\n";
 		final String dataPath = createInputData(inputData);
@@ -242,7 +187,62 @@
 		assertEquals("some_string", tuple.f2.getF2());
 		assertNotNull(tuple.f2.getF3());
 		assertEquals("nested_level1_f31", tuple.f2.getF3().getF21());
->>>>>>> a39a66a5
+	}
+
+	@Test
+	public void testRowType() throws Exception {
+		final String inputData = "ABC,true,1,2,3,4,5.0,6.0\nBCD,false,1,2,3,4,5.0,6.0";
+		final String dataPath = createInputData(inputData);
+		final ExecutionEnvironment env = ExecutionEnvironment.getExecutionEnvironment();
+		DataSet<Row> data = env.readCsvFile(dataPath)
+			.rowType(StringValue.class, BooleanValue.class, ByteValue.class, ShortValue.class, IntValue.class, LongValue.class, FloatValue.class, DoubleValue.class);
+		List<Row> result = data.collect();
+
+		expected = inputData;
+		compareResultAsText(result, expected);
+	}
+
+	@Test
+	public void testRowTypeWithFieldsSelection() throws Exception {
+		final String inputData = "ABC,true,1,2,3,4,5.0,6.0\nBCD,false,1,2,3,4,5.0,6.0";
+		final String dataPath = createInputData(inputData);
+		final ExecutionEnvironment env = ExecutionEnvironment.getExecutionEnvironment();
+		DataSet<Row> data = env.readCsvFile(dataPath)
+			.includeFields(true, true, false, false, true, false, true) //last value will omitted because not present in included fields
+			.rowType(StringValue.class, BooleanValue.class, IntValue.class, DoubleValue.class);
+		List<Row> result = data.collect();
+
+		expected = "ABC,true,3,5.0\nBCD,false,3,5.0";
+		compareResultAsText(result, expected);
+	}
+
+	@Test(expected = IllegalArgumentException.class)
+	public void testRowTypeWithFieldsSelectionWrongArity() throws Exception {
+		final String inputData = "ABC,true,1,2,3,4,5.0,6.0\nBCD,false,1,2,3,4,5.0,6.0";
+		final String dataPath = createInputData(inputData);
+		final ExecutionEnvironment env = ExecutionEnvironment.getExecutionEnvironment();
+
+		env.readCsvFile(dataPath)
+			.includeFields(false, true, false)
+			.rowType(StringValue.class, StringValue.class);
+	}
+
+	@Test(expected = IllegalArgumentException.class)
+	public void testRowTypeWithNullFieldTypes() throws Exception {
+		final String inputData = "ABC,true,1,2,3,4,5.0,6.0\nBCD,false,1,2,3,4,5.0,6.0";
+		final String dataPath = createInputData(inputData);
+		final ExecutionEnvironment env = ExecutionEnvironment.getExecutionEnvironment();
+
+		env.readCsvFile(dataPath).rowType(null);
+	}
+
+	@Test(expected = IllegalArgumentException.class)
+	public void testRowTypeWithEmptyFieldType() throws Exception {
+		final String inputData = "ABC,true,1,2,3,4,5.0,6.0\nBCD,false,1,2,3,4,5.0,6.0";
+		final String dataPath = createInputData(inputData);
+		final ExecutionEnvironment env = ExecutionEnvironment.getExecutionEnvironment();
+
+		env.readCsvFile(dataPath).rowType();
 	}
 
 	/**
