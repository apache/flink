--- conflicted
+++ resolved
@@ -94,11 +94,7 @@
                                             new VoidBlobStore());
                             JobID jobID = new JobID();
                             String configMapName =
-<<<<<<< HEAD
-                                    kubernetesHaServices.getLeaderNameForJobManager(jobID);
-=======
                                     kubernetesHaServices.getLeaderPathForJobManager(jobID);
->>>>>>> 8758b21b
                             final KubernetesConfigMap configMap =
                                     new TestingFlinkKubeClient.MockKubernetesConfigMap(
                                             configMapName);
