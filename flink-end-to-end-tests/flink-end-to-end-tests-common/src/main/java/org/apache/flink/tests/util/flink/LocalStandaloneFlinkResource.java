/*
 * Licensed to the Apache Software Foundation (ASF) under one
 * or more contributor license agreements.  See the NOTICE file
 * distributed with this work for additional information
 * regarding copyright ownership.  The ASF licenses this file
 * to you under the Apache License, Version 2.0 (the
 * "License"); you may not use this file except in compliance
 * with the License.  You may obtain a copy of the License at
 *
 *     http://www.apache.org/licenses/LICENSE-2.0
 *
 * Unless required by applicable law or agreed to in writing, software
 * distributed under the License is distributed on an "AS IS" BASIS,
 * WITHOUT WARRANTIES OR CONDITIONS OF ANY KIND, either express or implied.
 * See the License for the specific language governing permissions and
 * limitations under the License.
 */

package org.apache.flink.tests.util.flink;

import org.apache.flink.api.common.JobID;
import org.apache.flink.configuration.Configuration;
import org.apache.flink.queryablestate.FutureUtils;
import org.apache.flink.runtime.concurrent.Executors;
import org.apache.flink.runtime.rest.RestClient;
import org.apache.flink.runtime.rest.RestClientConfiguration;
import org.apache.flink.runtime.rest.messages.EmptyMessageParameters;
import org.apache.flink.runtime.rest.messages.EmptyRequestBody;
import org.apache.flink.runtime.rest.messages.taskmanager.TaskManagersHeaders;
import org.apache.flink.runtime.rest.messages.taskmanager.TaskManagersInfo;
import org.apache.flink.tests.util.TestUtils;
import org.apache.flink.util.ConfigurationException;

import org.junit.rules.TemporaryFolder;
import org.slf4j.Logger;
import org.slf4j.LoggerFactory;

import javax.annotation.Nullable;

import java.io.IOException;
import java.nio.file.Path;
import java.util.Collections;
import java.util.UUID;
import java.util.concurrent.CompletableFuture;
import java.util.concurrent.ExecutionException;
import java.util.concurrent.TimeUnit;
import java.util.concurrent.TimeoutException;
import java.util.function.Function;
import java.util.regex.Matcher;
import java.util.regex.Pattern;
import java.util.stream.Stream;

/**
 * Flink resource that start local standalone clusters.
 */
public class LocalStandaloneFlinkResource implements FlinkResource {

	private static final Logger LOG = LoggerFactory.getLogger(LocalStandaloneFlinkResource.class);

	private final TemporaryFolder temporaryFolder = new TemporaryFolder();
	private final Path distributionDirectory;
	@Nullable
	private final Path logBackupDirectory;
	private final FlinkResourceSetup setup;

	private FlinkDistribution distribution;

	LocalStandaloneFlinkResource(Path distributionDirectory, @Nullable Path logBackupDirectory, FlinkResourceSetup setup) {
		this.distributionDirectory = distributionDirectory;
		this.logBackupDirectory = logBackupDirectory;
		this.setup = setup;
	}

	@Override
	public void before() throws Exception {
		temporaryFolder.create();
		Path tmp = temporaryFolder.newFolder().toPath();
		LOG.info("Copying distribution to {}.", tmp);
		TestUtils.copyDirectory(distributionDirectory, tmp);

		distribution = new FlinkDistribution(tmp);
		for (JarMove jarMove : setup.getJarMoveOperations()) {
			distribution.moveJar(jarMove);
		}
		if (setup.getConfig().isPresent()) {
			distribution.appendConfiguration(setup.getConfig().get());
		}
	}

	@Override
	public void afterTestSuccess() {
		shutdownCluster();
		temporaryFolder.delete();
	}

	@Override
	public void afterTestFailure() {
		if (distribution != null) {
			shutdownCluster();
			backupLogs();
		}
		temporaryFolder.delete();
	}

	private void shutdownCluster() {
		try {
			distribution.stopFlinkCluster();
		} catch (IOException e) {
			LOG.warn("Error while shutting down Flink cluster.", e);
		}
	}

	private void backupLogs() {
		if (logBackupDirectory != null) {
			final Path targetDirectory = logBackupDirectory.resolve(UUID.randomUUID().toString());
			try {
				distribution.copyLogsTo(targetDirectory);
				LOG.info("Backed up logs to {}.", targetDirectory);
			} catch (IOException e) {
				LOG.warn("An error has occurred while backing up logs to {}.", targetDirectory, e);
			}
		}
	}

	@Override
	public ClusterController startCluster(int numTaskManagers) throws IOException {
		distribution.setTaskExecutorHosts(Collections.nCopies(numTaskManagers, "localhost"));
		distribution.startFlinkCluster();

		try (final RestClient restClient = new RestClient(RestClientConfiguration.fromConfiguration(new Configuration()), Executors.directExecutor())) {
			for (int retryAttempt = 0; retryAttempt < 30; retryAttempt++) {
				final CompletableFuture<TaskManagersInfo> localhost = restClient.sendRequest(
					"localhost",
					8081,
					TaskManagersHeaders.getInstance(),
					EmptyMessageParameters.getInstance(),
					EmptyRequestBody.getInstance());

				try {
					final TaskManagersInfo taskManagersInfo = localhost.get(1, TimeUnit.SECONDS);

					final int numRunningTaskManagers = taskManagersInfo.getTaskManagerInfos().size();
					if (numRunningTaskManagers == numTaskManagers) {
						return new StandaloneClusterController(distribution);
					} else {
						LOG.info("Waiting for task managers to come up. {}/{} are currently running.", numRunningTaskManagers, numTaskManagers);
					}
				} catch (InterruptedException e) {
					LOG.info("Waiting for dispatcher REST endpoint to come up...");
					Thread.currentThread().interrupt();
				} catch (TimeoutException | ExecutionException e) {
					// ExecutionExceptions may occur if leader election is still going on
					LOG.info("Waiting for dispatcher REST endpoint to come up...");
				}

				try {
					Thread.sleep(1000);
				} catch (InterruptedException e) {
					Thread.currentThread().interrupt();
				}
			}
		} catch (ConfigurationException e) {
			throw new RuntimeException("Could not create RestClient.", e);
		} catch (Exception e) {
			throw new RuntimeException(e);
		}

		throw new RuntimeException("Cluster did not start in expected time-frame.");
	}

<<<<<<< HEAD
	/**
	* StandaloneClusterController.
	*/
	public static class StandaloneClusterController implements ClusterController {
=======
	@Override
	public Stream<String> searchAllLogs(Pattern pattern, Function<Matcher, String> matchProcessor) throws IOException {
		return distribution.searchAllLogs(pattern, matchProcessor);
	}

	private static class StandaloneClusterController implements ClusterController {
>>>>>>> 75ad29cb

		private final FlinkDistribution distribution;

		StandaloneClusterController(FlinkDistribution distribution) {
			this.distribution = distribution;
		}

		@Override
		public JobController submitJob(JobSubmission job) throws IOException {
			final JobID run = distribution.submitJob(job);

			return new StandaloneJobController(run);
		}

		@Override
		public void submitSQLJob(SQLJobSubmission job) throws IOException {
			distribution.submitSQLJob(job);
		}

		@Override
		public CompletableFuture<Void> closeAsync() {
			try {
				distribution.stopFlinkCluster();
				return CompletableFuture.completedFuture(null);
			} catch (IOException e) {
				return FutureUtils.getFailedFuture(e);
			}
		}
	}

	/**
	 * StandaloneJobController.
	 */
	public static class StandaloneJobController implements JobController {
		private final JobID jobId;

		StandaloneJobController(JobID jobId) {
			this.jobId = jobId;
		}
	}
}<|MERGE_RESOLUTION|>--- conflicted
+++ resolved
@@ -18,36 +18,22 @@
 
 package org.apache.flink.tests.util.flink;
 
-import org.apache.flink.api.common.JobID;
-import org.apache.flink.configuration.Configuration;
-import org.apache.flink.queryablestate.FutureUtils;
-import org.apache.flink.runtime.concurrent.Executors;
-import org.apache.flink.runtime.rest.RestClient;
-import org.apache.flink.runtime.rest.RestClientConfiguration;
-import org.apache.flink.runtime.rest.messages.EmptyMessageParameters;
-import org.apache.flink.runtime.rest.messages.EmptyRequestBody;
-import org.apache.flink.runtime.rest.messages.taskmanager.TaskManagersHeaders;
-import org.apache.flink.runtime.rest.messages.taskmanager.TaskManagersInfo;
 import org.apache.flink.tests.util.TestUtils;
 import org.apache.flink.util.ConfigurationException;
-
 import org.junit.rules.TemporaryFolder;
 import org.slf4j.Logger;
 import org.slf4j.LoggerFactory;
 
 import javax.annotation.Nullable;
-
 import java.io.IOException;
 import java.nio.file.Path;
-import java.util.Collections;
+import java.util.Optional;
 import java.util.UUID;
-import java.util.concurrent.CompletableFuture;
-import java.util.concurrent.ExecutionException;
-import java.util.concurrent.TimeUnit;
-import java.util.concurrent.TimeoutException;
 import java.util.function.Function;
 import java.util.regex.Matcher;
 import java.util.regex.Pattern;
+import java.util.stream.Collectors;
+import java.util.stream.IntStream;
 import java.util.stream.Stream;
 
 /**
@@ -65,9 +51,10 @@
 
 	private FlinkDistribution distribution;
 
-	LocalStandaloneFlinkResource(Path distributionDirectory, @Nullable Path logBackupDirectory, FlinkResourceSetup setup) {
+	LocalStandaloneFlinkResource(Path distributionDirectory, Optional<Path> logBackupDirectory,
+	                             FlinkResourceSetup setup) {
 		this.distributionDirectory = distributionDirectory;
-		this.logBackupDirectory = logBackupDirectory;
+		this.logBackupDirectory = logBackupDirectory.orElse(null);
 		this.setup = setup;
 	}
 
@@ -97,7 +84,15 @@
 	public void afterTestFailure() {
 		if (distribution != null) {
 			shutdownCluster();
-			backupLogs();
+			if (logBackupDirectory != null) {
+				final Path targetDirectory = logBackupDirectory.resolve(UUID.randomUUID().toString());
+				try {
+					distribution.copyLogsTo(targetDirectory);
+					LOG.info("Backed up logs to {}.", targetDirectory);
+				} catch (IOException e) {
+					LOG.warn("An error has occurred while backing up logs to {}.", targetDirectory, e);
+				}
+			}
 		}
 		temporaryFolder.delete();
 	}
@@ -110,115 +105,25 @@
 		}
 	}
 
-	private void backupLogs() {
-		if (logBackupDirectory != null) {
-			final Path targetDirectory = logBackupDirectory.resolve(UUID.randomUUID().toString());
-			try {
-				distribution.copyLogsTo(targetDirectory);
-				LOG.info("Backed up logs to {}.", targetDirectory);
-			} catch (IOException e) {
-				LOG.warn("An error has occurred while backing up logs to {}.", targetDirectory, e);
-			}
-		}
-	}
-
 	@Override
 	public ClusterController startCluster(int numTaskManagers) throws IOException {
-		distribution.setTaskExecutorHosts(Collections.nCopies(numTaskManagers, "localhost"));
+		distribution.setTaskExecutorHosts(IntStream.range(0, numTaskManagers).mapToObj(i -> "localhost")
+			                                  .collect(Collectors.toList()));
 		distribution.startFlinkCluster();
-
-		try (final RestClient restClient = new RestClient(RestClientConfiguration.fromConfiguration(new Configuration()), Executors.directExecutor())) {
-			for (int retryAttempt = 0; retryAttempt < 30; retryAttempt++) {
-				final CompletableFuture<TaskManagersInfo> localhost = restClient.sendRequest(
-					"localhost",
-					8081,
-					TaskManagersHeaders.getInstance(),
-					EmptyMessageParameters.getInstance(),
-					EmptyRequestBody.getInstance());
-
-				try {
-					final TaskManagersInfo taskManagersInfo = localhost.get(1, TimeUnit.SECONDS);
-
-					final int numRunningTaskManagers = taskManagersInfo.getTaskManagerInfos().size();
-					if (numRunningTaskManagers == numTaskManagers) {
-						return new StandaloneClusterController(distribution);
-					} else {
-						LOG.info("Waiting for task managers to come up. {}/{} are currently running.", numRunningTaskManagers, numTaskManagers);
-					}
-				} catch (InterruptedException e) {
-					LOG.info("Waiting for dispatcher REST endpoint to come up...");
-					Thread.currentThread().interrupt();
-				} catch (TimeoutException | ExecutionException e) {
-					// ExecutionExceptions may occur if leader election is still going on
-					LOG.info("Waiting for dispatcher REST endpoint to come up...");
-				}
-
-				try {
-					Thread.sleep(1000);
-				} catch (InterruptedException e) {
-					Thread.currentThread().interrupt();
-				}
+		try {
+			if (distribution.checkFlinkCluster(numTaskManagers)) {
+				return new StandaloneClusterController(distribution);
 			}
 		} catch (ConfigurationException e) {
 			throw new RuntimeException("Could not create RestClient.", e);
 		} catch (Exception e) {
 			throw new RuntimeException(e);
 		}
-
 		throw new RuntimeException("Cluster did not start in expected time-frame.");
 	}
 
-<<<<<<< HEAD
-	/**
-	* StandaloneClusterController.
-	*/
-	public static class StandaloneClusterController implements ClusterController {
-=======
 	@Override
 	public Stream<String> searchAllLogs(Pattern pattern, Function<Matcher, String> matchProcessor) throws IOException {
 		return distribution.searchAllLogs(pattern, matchProcessor);
 	}
-
-	private static class StandaloneClusterController implements ClusterController {
->>>>>>> 75ad29cb
-
-		private final FlinkDistribution distribution;
-
-		StandaloneClusterController(FlinkDistribution distribution) {
-			this.distribution = distribution;
-		}
-
-		@Override
-		public JobController submitJob(JobSubmission job) throws IOException {
-			final JobID run = distribution.submitJob(job);
-
-			return new StandaloneJobController(run);
-		}
-
-		@Override
-		public void submitSQLJob(SQLJobSubmission job) throws IOException {
-			distribution.submitSQLJob(job);
-		}
-
-		@Override
-		public CompletableFuture<Void> closeAsync() {
-			try {
-				distribution.stopFlinkCluster();
-				return CompletableFuture.completedFuture(null);
-			} catch (IOException e) {
-				return FutureUtils.getFailedFuture(e);
-			}
-		}
-	}
-
-	/**
-	 * StandaloneJobController.
-	 */
-	public static class StandaloneJobController implements JobController {
-		private final JobID jobId;
-
-		StandaloneJobController(JobID jobId) {
-			this.jobId = jobId;
-		}
-	}
 }