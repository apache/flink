/*
 * Licensed to the Apache Software Foundation (ASF) under one or more
 * contributor license agreements.  See the NOTICE file distributed with
 * this work for additional information regarding copyright ownership.
 * The ASF licenses this file to You under the Apache License, Version 2.0
 * (the "License"); you may not use this file except in compliance with
 * the License.  You may obtain a copy of the License at
 *
 *    http://www.apache.org/licenses/LICENSE-2.0
 *
 * Unless required by applicable law or agreed to in writing, software
 * distributed under the License is distributed on an "AS IS" BASIS,
 * WITHOUT WARRANTIES OR CONDITIONS OF ANY KIND, either express or implied.
 * See the License for the specific language governing permissions and
 * limitations under the License.
 */

package org.apache.flink.streaming.api.functions.source;

import org.apache.flink.annotation.Internal;
import org.apache.flink.annotation.VisibleForTesting;
import org.apache.flink.api.common.io.FileInputFormat;
import org.apache.flink.api.common.io.FilePathFilter;
import org.apache.flink.api.common.state.ListState;
import org.apache.flink.api.common.state.ListStateDescriptor;
import org.apache.flink.api.common.typeutils.base.LongSerializer;
import org.apache.flink.api.common.typeutils.base.MapSerializer;
import org.apache.flink.api.common.typeutils.base.StringSerializer;
import org.apache.flink.configuration.Configuration;
import org.apache.flink.core.fs.FileInputSplit;
import org.apache.flink.core.fs.FileStatus;
import org.apache.flink.core.fs.FileSystem;
import org.apache.flink.core.fs.Path;
import org.apache.flink.runtime.state.FunctionInitializationContext;
import org.apache.flink.runtime.state.FunctionSnapshotContext;
import org.apache.flink.streaming.api.checkpoint.CheckpointedFunction;
import org.apache.flink.util.Preconditions;

import org.slf4j.Logger;
import org.slf4j.LoggerFactory;

import java.io.FileNotFoundException;
import java.io.IOException;
import java.util.ArrayList;
import java.util.Collections;
import java.util.HashMap;
import java.util.List;
import java.util.Map;
import java.util.TreeMap;

/**
 * This is the single (non-parallel) monitoring task which takes a {@link FileInputFormat}
 * and, depending on the {@link FileProcessingMode} and the {@link FilePathFilter}, it is responsible for:
 *
 * <ol>
 *     <li>Monitoring a user-provided path.</li>
 *     <li>Deciding which files should be further read and processed.</li>
 *     <li>Creating the {@link FileInputSplit splits} corresponding to those files.</li>
 *     <li>Assigning them to downstream tasks for further processing.</li>
 * </ol>
 *
 * <p>The splits to be read are forwarded to the downstream {@link ContinuousFileReaderOperator}
 * which can have parallelism greater than one.
 *
 * <p><b>IMPORTANT NOTE: </b> Splits are forwarded downstream for reading in ascending modification time order,
 * based on the modification time of the files they belong to.
 */
@Internal
public class ContinuousFileMonitoringFunction<OUT>
	extends RichSourceFunction<TimestampedFileInputSplit> implements CheckpointedFunction {

	private static final long serialVersionUID = 1L;

	private static final Logger LOG = LoggerFactory.getLogger(ContinuousFileMonitoringFunction.class);

	/**
	 * The minimum interval allowed between consecutive path scans.
	 *
	 * <p><b>NOTE:</b> Only applicable to the {@code PROCESS_CONTINUOUSLY} mode.
	 */
	public static final long MIN_MONITORING_INTERVAL = 1L;

	/**
	 * The minimum offset allowed to re-scan the directory for out-of-order files.
	 *
	 * <p><b>NOTE:</b> Only applicable to the {@code PROCESS_CONTINUOUSLY} mode.
	 */
	public static final long MIN_READ_CONSISTENCY_OFFSET_INTERVAL = 0L;

	/** The path to monitor. */
	private final String path;

	/** The parallelism of the downstream readers. */
	private final int readerParallelism;

	/** The {@link FileInputFormat} to be read. */
	private final FileInputFormat<OUT> format;

	/** The interval between consecutive path scans. */
	private final long interval;

	/** Which new data to process (see {@link FileProcessingMode}. */
	private final FileProcessingMode watchType;

<<<<<<< HEAD
	/** The offset interval back from the latest file modification timestamp to scan for our-of-order files.
	 *  Valid value for this is from 0 to Long.MAX_VALUE.
	 *
	 *  <p><b>NOTE: </b>: Files with (modTime > Long.MIN_VALUE + readConsistencyOffset) will NOT be read.
	 */
	private final long readConsistencyOffset;

	/** The current modification time watermark. */
	private volatile long globalModificationTime = Long.MIN_VALUE;
=======
	/** The maximum file modification time seen so far. */
	private volatile long globalModificationTime;
>>>>>>> 25b54a5e

	/** The maximum file modification time seen so far. */
	private volatile long maxProcessedTime = Long.MIN_VALUE;

	/** The list of processed files having modification time within the period from globalModificationTime
	 *  to maxProcessedTime in the form of a Map&lt;filePath, lastModificationTime&gt;. */
	private volatile Map<String, Long> processedFiles;

	private transient Object checkpointLock;

	private volatile boolean isRunning = true;

	private transient ListState<Long> checkpointedState;

	private transient ListState<Map<String, Long>> checkpointedStateProcessedFilesList;

	public ContinuousFileMonitoringFunction(
			FileInputFormat<OUT> format,
			FileProcessingMode watchType,
			int readerParallelism,
			long interval) {
		this(format, watchType, readerParallelism, interval, Long.MIN_VALUE);
	}

	public ContinuousFileMonitoringFunction(
		FileInputFormat<OUT> format,
		FileProcessingMode watchType,
		int readerParallelism,
<<<<<<< HEAD
		long interval) {
		this(format, watchType, readerParallelism, interval, 0L);
	}

	public ContinuousFileMonitoringFunction(
		FileInputFormat<OUT> format,
		FileProcessingMode watchType,
		int readerParallelism,
		long interval,
		long readConsistencyOffset) {
=======
		long interval,
		long globalModificationTime) {
>>>>>>> 25b54a5e

		Preconditions.checkArgument(
			watchType == FileProcessingMode.PROCESS_ONCE || interval >= MIN_MONITORING_INTERVAL,
			"The specified monitoring interval (" + interval + " ms) is smaller than the minimum " +
				"allowed one (" + MIN_MONITORING_INTERVAL + " ms)."
		);

		Preconditions.checkArgument(
			format.getFilePaths().length == 1,
			"FileInputFormats with multiple paths are not supported yet.");

		Preconditions.checkArgument(
			watchType == FileProcessingMode.PROCESS_ONCE || readConsistencyOffset >= MIN_READ_CONSISTENCY_OFFSET_INTERVAL,
			"The specified read-consistency offset (" + readConsistencyOffset +
				" ms) is smaller than the minimum allowed one (" +
				MIN_READ_CONSISTENCY_OFFSET_INTERVAL + " ms)."
		);

		this.format = Preconditions.checkNotNull(format, "Unspecified File Input Format.");
		this.path = Preconditions.checkNotNull(format.getFilePaths()[0].toString(), "Unspecified Path.");

		this.interval = interval;
		this.watchType = watchType;
		this.readerParallelism = Math.max(readerParallelism, 1);
<<<<<<< HEAD
		this.readConsistencyOffset = readConsistencyOffset;
		this.globalModificationTime = Long.MIN_VALUE;
		this.maxProcessedTime = Long.MIN_VALUE + this.readConsistencyOffset;
		this.processedFiles = new HashMap<>();
=======
		this.globalModificationTime = globalModificationTime;
>>>>>>> 25b54a5e
	}

	@VisibleForTesting
	public long getGlobalModificationTime() {
		return this.globalModificationTime;
	}

	@VisibleForTesting
	public long getMaxProcessedTime() {
		return this.maxProcessedTime;
	}

	@VisibleForTesting
	public Map<String, Long> getProccessedFiles() {
		return this.processedFiles;
	}

	@Override
	public void initializeState(FunctionInitializationContext context) throws Exception {

		Preconditions.checkState(this.checkpointedState == null,
			"The " + getClass().getSimpleName() + " has already been initialized.");

		this.checkpointedState = context.getOperatorStateStore().getListState(
			new ListStateDescriptor<>(
				"file-monitoring-state",
				LongSerializer.INSTANCE
			)
		);
		this.checkpointedStateProcessedFilesList = context.getOperatorStateStore().getListState(
			new ListStateDescriptor<>(
				"file-monitoring-state-processed-files-list",
				new MapSerializer<>(StringSerializer.INSTANCE, LongSerializer.INSTANCE)
			)
		);

		if (context.isRestored()) {
			LOG.info("Restoring state for the {}.", getClass().getSimpleName());

			List<Long> retrievedStates = new ArrayList<>();
			for (Long entry : this.checkpointedState.get()) {
				retrievedStates.add(entry);
			}
			List<Map<String, Long>> retrievedStates2 = new ArrayList<>();
			for (Map<String, Long> entry : this.checkpointedStateProcessedFilesList.get()) {
				retrievedStates2.add(entry);
			}

			// given that the parallelism of the function is 1, we can only have 1 or 0 retrieved items.
			// the 0 is for the case that we are migrating from a previous Flink version.

			Preconditions.checkArgument(retrievedStates.size() <= 1 && retrievedStates2.size() <= 1,
				getClass().getSimpleName() + " retrieved invalid state.");

			if (retrievedStates.size() == 1 && globalModificationTime != Long.MIN_VALUE) {
				// this is the case where we have both legacy and new state.
				// The two should be mutually exclusive for the operator, thus we throw the exception.

				throw new IllegalArgumentException(
					"The " + getClass().getSimpleName() + " has already restored from a previous Flink version.");

			} else if (retrievedStates.size() == 1) {
				this.globalModificationTime = retrievedStates.get(0);
				if (LOG.isDebugEnabled()) {
					LOG.debug("{} retrieved a global mod time of {}.",
						getClass().getSimpleName(), globalModificationTime);
				}
				if (retrievedStates2.size() == 1 && processedFiles.size() != 0) {
					// this is the case where we have both legacy and new state.
					// The two should be mutually exclusive for the operator, thus we throw the exception.
					throw new IllegalArgumentException(
						"The " + getClass().getSimpleName() + " has already restored from a previous Flink version.");
				} else if (retrievedStates2.size() == 1) {
					this.processedFiles = retrievedStates2.get(0);
					if (LOG.isDebugEnabled()) {
						LOG.debug("{} retrieved a list of {} processed files.",
							getClass().getSimpleName(), processedFiles.size());
					}
				}
				// Infer new maxProcessedTime from the list of processedFiles.
				this.maxProcessedTime = this.processedFiles.size() > 0 ?
					java.util.Collections.max(this.processedFiles.values()) :
					this.globalModificationTime;
				// This check is to ensure that maxProcessedTime - readConsistencyOffset > Long.MIN_VALUE
				if (this.maxProcessedTime < Long.MIN_VALUE + this.readConsistencyOffset) {
					this.maxProcessedTime = Long.MIN_VALUE + this.readConsistencyOffset;
				}
			}

		} else {
			LOG.info("No state to restore for the {}.", getClass().getSimpleName());
		}
	}

	@Override
	public void open(Configuration parameters) throws Exception {
		super.open(parameters);
		format.configure(parameters);

		if (LOG.isDebugEnabled()) {
			LOG.debug("Opened {} (taskIdx= {}) for path: {}",
				getClass().getSimpleName(), getRuntimeContext().getIndexOfThisSubtask(), path);
		}
	}

	@Override
	public void run(SourceFunction.SourceContext<TimestampedFileInputSplit> context) throws Exception {
		Path p = new Path(path);
		FileSystem fileSystem = FileSystem.get(p.toUri());
		if (!fileSystem.exists(p)) {
			throw new FileNotFoundException("The provided file path " + path + " does not exist.");
		}

		checkpointLock = context.getCheckpointLock();
		switch (watchType) {
			case PROCESS_CONTINUOUSLY:
				while (isRunning) {
					synchronized (checkpointLock) {
						monitorDirAndForwardSplits(fileSystem, context);
					}
					Thread.sleep(interval);
				}

				// here we do not need to set the running to false and the
				// globalModificationTime to Long.MAX_VALUE because to arrive here,
				// either close() or cancel() have already been called, so this
				// is already done.

				break;
			case PROCESS_ONCE:
				synchronized (checkpointLock) {

					// the following check guarantees that if we restart
					// after a failure and we managed to have a successful
					// checkpoint, we will not reprocess the directory.

					if (globalModificationTime == Long.MIN_VALUE) {
						monitorDirAndForwardSplits(fileSystem, context);
						globalModificationTime = Long.MAX_VALUE;
					}
					isRunning = false;
				}
				break;
			default:
				isRunning = false;
				throw new RuntimeException("Unknown WatchType" + watchType);
		}
	}

	private void monitorDirAndForwardSplits(FileSystem fs,
											SourceContext<TimestampedFileInputSplit> context) throws IOException {
		assert (Thread.holdsLock(checkpointLock));

		Map<Path, FileStatus> eligibleFiles = listEligibleFiles(fs, new Path(path));
		Map<Long, List<TimestampedFileInputSplit>> splitsSortedByModTime = getInputSplitsSortedByModTime(eligibleFiles);

		for (Map.Entry<Long, List<TimestampedFileInputSplit>> splits: splitsSortedByModTime.entrySet()) {
			long modificationTime = splits.getKey();
			for (TimestampedFileInputSplit split: splits.getValue()) {
				LOG.info("Forwarding split: " + split);
				context.collect(split);
			}
			// update the global modification time
			maxProcessedTime = Math.max(maxProcessedTime, modificationTime);
		}
		// Populate processed files.
		// This check is to ensure that globalModificationTime will not go backward
		// even if readConsistencyOffset is changed to a large value after a restore from checkpoint,
		// so  files would be processed twice
		globalModificationTime = Math.max(maxProcessedTime - readConsistencyOffset, globalModificationTime);

		processedFiles.entrySet().removeIf(item -> item.getValue() <= globalModificationTime);
		for (FileStatus fileStatus: eligibleFiles.values()) {
			if (fileStatus.getModificationTime() > globalModificationTime) {
				processedFiles.put(fileStatus.getPath().getPath(), fileStatus.getModificationTime());
			}
		}
	}

	/**
	 * Creates the input splits to be forwarded to the downstream tasks of the
	 * {@link ContinuousFileReaderOperator}. Splits are sorted <b>by modification time</b> before
	 * being forwarded and only splits belonging to files in the {@code eligibleFiles}
	 * list will be processed.
	 * @param eligibleFiles The files to process.
	 */
	private Map<Long, List<TimestampedFileInputSplit>> getInputSplitsSortedByModTime(
				Map<Path, FileStatus> eligibleFiles) throws IOException {

		Map<Long, List<TimestampedFileInputSplit>> splitsByModTime = new TreeMap<>();
		if (eligibleFiles.isEmpty()) {
			return splitsByModTime;
		}

		for (FileInputSplit split: format.createInputSplits(readerParallelism)) {
			FileStatus fileStatus = eligibleFiles.get(split.getPath());
			if (fileStatus != null) {
				Long modTime = fileStatus.getModificationTime();
				List<TimestampedFileInputSplit> splitsToForward = splitsByModTime.get(modTime);
				if (splitsToForward == null) {
					splitsToForward = new ArrayList<>();
					splitsByModTime.put(modTime, splitsToForward);
				}
				splitsToForward.add(new TimestampedFileInputSplit(
					modTime, split.getSplitNumber(), split.getPath(),
					split.getStart(), split.getLength(), split.getHostnames()));
			}
		}
		return splitsByModTime;
	}

	/**
	 * Returns the paths of the files not yet processed.
	 * @param fileSystem The filesystem where the monitored directory resides.
	 */
	private Map<Path, FileStatus> listEligibleFiles(FileSystem fileSystem, Path path) {

		final FileStatus[] statuses;
		try {
			statuses = fileSystem.listStatus(path);
		} catch (IOException e) {
			// we may run into an IOException if files are moved while listing their status
			// delay the check for eligible files in this case
			return Collections.emptyMap();
		}

		if (statuses == null) {
			LOG.warn("Path does not exist: {}", path);
			return Collections.emptyMap();
		} else {
			Map<Path, FileStatus> files = new HashMap<>();
			// handle the new files
			for (FileStatus status : statuses) {
				if (!status.isDir()) {
					Path filePath = status.getPath();
					long modificationTime = status.getModificationTime();
					if (!shouldIgnore(filePath, modificationTime)) {
						files.put(filePath, status);
					}
				} else if (format.getNestedFileEnumeration() && format.acceptFile(status)){
					files.putAll(listEligibleFiles(fileSystem, status.getPath()));
				}
			}
			return files;
		}
	}

	/**
	 * Returns {@code true} if the file is NOT to be processed further.
	 * This happens if the modification time of the file is (i) smaller than the {@link #globalModificationTime}
	 * or (ii) smaller than {@link #maxProcessedTime} and in the list {@link #processedFiles}
	 * @param filePath the path of the file to check.
	 * @param modificationTime the modification time of the file.
	 */
	private boolean shouldIgnore(Path filePath, long modificationTime) {
		assert (Thread.holdsLock(checkpointLock));
		boolean shouldIgnore =
			(modificationTime <= globalModificationTime) ||
				((modificationTime <= maxProcessedTime) &&
					(processedFiles.containsKey(filePath.getPath()) &&
						modificationTime <= processedFiles.get(filePath.getPath())));
		if (shouldIgnore && LOG.isDebugEnabled()) {
			LOG.debug("Ignoring {}, with mod time: {}, watermark: {}, and max mod-time: {}",
				filePath, modificationTime, globalModificationTime, maxProcessedTime);
		}
		return shouldIgnore;
	}

	@Override
	public void close() throws Exception {
		super.close();

		if (checkpointLock != null) {
			synchronized (checkpointLock) {
				globalModificationTime = Long.MAX_VALUE;
				processedFiles.clear();
				isRunning = false;
			}
		}

		if (LOG.isDebugEnabled()) {
			LOG.debug("Closed File Monitoring Source for path: " + path + ".");
		}
	}

	@Override
	public void cancel() {
		if (checkpointLock != null) {
			// this is to cover the case where cancel() is called before the run()
			synchronized (checkpointLock) {
				globalModificationTime = Long.MAX_VALUE;
				processedFiles.clear();
				isRunning = false;
			}
		} else {
			globalModificationTime = Long.MAX_VALUE;
			processedFiles.clear();
			isRunning = false;
		}
	}

	//	---------------------			Checkpointing			--------------------------

	@Override
	public void snapshotState(FunctionSnapshotContext context) throws Exception {
		Preconditions.checkState(this.checkpointedState != null,
			"The " + getClass().getSimpleName() + " state has not been properly initialized.");

		this.checkpointedState.clear();
		this.checkpointedState.add(this.globalModificationTime);
		this.checkpointedStateProcessedFilesList.clear();
		this.checkpointedStateProcessedFilesList.add(this.processedFiles);

		if (LOG.isDebugEnabled()) {
			LOG.debug("{} checkpointed globalModificationTime {}, and {} files.",
				getClass().getSimpleName(), globalModificationTime, processedFiles.size());
		}
	}
}<|MERGE_RESOLUTION|>--- conflicted
+++ resolved
@@ -102,7 +102,6 @@
 	/** Which new data to process (see {@link FileProcessingMode}. */
 	private final FileProcessingMode watchType;
 
-<<<<<<< HEAD
 	/** The offset interval back from the latest file modification timestamp to scan for our-of-order files.
 	 *  Valid value for this is from 0 to Long.MAX_VALUE.
 	 *
@@ -112,10 +111,6 @@
 
 	/** The current modification time watermark. */
 	private volatile long globalModificationTime = Long.MIN_VALUE;
-=======
-	/** The maximum file modification time seen so far. */
-	private volatile long globalModificationTime;
->>>>>>> 25b54a5e
 
 	/** The maximum file modification time seen so far. */
 	private volatile long maxProcessedTime = Long.MIN_VALUE;
@@ -131,20 +126,11 @@
 	private transient ListState<Long> checkpointedState;
 
 	private transient ListState<Map<String, Long>> checkpointedStateProcessedFilesList;
-
-	public ContinuousFileMonitoringFunction(
-			FileInputFormat<OUT> format,
-			FileProcessingMode watchType,
-			int readerParallelism,
-			long interval) {
-		this(format, watchType, readerParallelism, interval, Long.MIN_VALUE);
-	}
 
 	public ContinuousFileMonitoringFunction(
 		FileInputFormat<OUT> format,
 		FileProcessingMode watchType,
 		int readerParallelism,
-<<<<<<< HEAD
 		long interval) {
 		this(format, watchType, readerParallelism, interval, 0L);
 	}
@@ -155,10 +141,6 @@
 		int readerParallelism,
 		long interval,
 		long readConsistencyOffset) {
-=======
-		long interval,
-		long globalModificationTime) {
->>>>>>> 25b54a5e
 
 		Preconditions.checkArgument(
 			watchType == FileProcessingMode.PROCESS_ONCE || interval >= MIN_MONITORING_INTERVAL,
@@ -183,14 +165,10 @@
 		this.interval = interval;
 		this.watchType = watchType;
 		this.readerParallelism = Math.max(readerParallelism, 1);
-<<<<<<< HEAD
 		this.readConsistencyOffset = readConsistencyOffset;
 		this.globalModificationTime = Long.MIN_VALUE;
 		this.maxProcessedTime = Long.MIN_VALUE + this.readConsistencyOffset;
 		this.processedFiles = new HashMap<>();
-=======
-		this.globalModificationTime = globalModificationTime;
->>>>>>> 25b54a5e
 	}
 
 	@VisibleForTesting
