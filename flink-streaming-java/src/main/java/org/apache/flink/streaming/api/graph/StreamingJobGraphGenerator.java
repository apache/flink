/*
 * Licensed to the Apache Software Foundation (ASF) under one or more
 * contributor license agreements.  See the NOTICE file distributed with
 * this work for additional information regarding copyright ownership.
 * The ASF licenses this file to You under the Apache License, Version 2.0
 * (the "License"); you may not use this file except in compliance with
 * the License.  You may obtain a copy of the License at
 *
 *    http://www.apache.org/licenses/LICENSE-2.0
 *
 * Unless required by applicable law or agreed to in writing, software
 * distributed under the License is distributed on an "AS IS" BASIS,
 * WITHOUT WARRANTIES OR CONDITIONS OF ANY KIND, either express or implied.
 * See the License for the specific language governing permissions and
 * limitations under the License.
 */

package org.apache.flink.streaming.api.graph;

import org.apache.commons.lang3.StringUtils;
import org.apache.flink.annotation.Internal;
import org.apache.flink.api.common.operators.util.UserCodeObjectWrapper;
import org.apache.flink.api.common.restartstrategy.RestartStrategies;
import org.apache.flink.api.java.tuple.Tuple2;
import org.apache.flink.configuration.Configuration;
import org.apache.flink.migration.streaming.api.graph.StreamGraphHasherV1;
import org.apache.flink.runtime.io.network.partition.ResultPartitionType;
import org.apache.flink.runtime.jobgraph.DistributionPattern;
import org.apache.flink.runtime.jobgraph.InputFormatVertex;
import org.apache.flink.runtime.jobgraph.JobEdge;
import org.apache.flink.runtime.jobgraph.JobGraph;
import org.apache.flink.runtime.jobgraph.JobVertex;
import org.apache.flink.runtime.jobgraph.JobVertexID;
import org.apache.flink.runtime.jobgraph.ScheduleMode;
import org.apache.flink.runtime.jobgraph.tasks.AbstractInvokable;
import org.apache.flink.runtime.jobgraph.tasks.ExternalizedCheckpointSettings;
import org.apache.flink.runtime.jobgraph.tasks.JobSnapshottingSettings;
import org.apache.flink.runtime.jobmanager.scheduler.CoLocationGroup;
import org.apache.flink.runtime.jobmanager.scheduler.SlotSharingGroup;
import org.apache.flink.runtime.operators.util.TaskConfig;
import org.apache.flink.streaming.api.CheckpointingMode;
import org.apache.flink.streaming.api.environment.CheckpointConfig;
import org.apache.flink.streaming.api.operators.ChainingStrategy;
import org.apache.flink.streaming.api.operators.StreamOperator;
import org.apache.flink.streaming.runtime.partitioner.ForwardPartitioner;
import org.apache.flink.streaming.runtime.partitioner.RescalePartitioner;
import org.apache.flink.streaming.runtime.partitioner.StreamPartitioner;
import org.apache.flink.streaming.runtime.tasks.StreamIterationHead;
import org.apache.flink.streaming.runtime.tasks.StreamIterationTail;
import org.slf4j.Logger;
import org.slf4j.LoggerFactory;

import java.util.ArrayList;
import java.util.Arrays;
import java.util.Collection;
import java.util.Collections;
import java.util.HashMap;
import java.util.HashSet;
import java.util.List;
import java.util.Map;
import java.util.Map.Entry;
import com.google.common.collect.Iterables;

@Internal
public class StreamingJobGraphGenerator {

	private static final Logger LOG = LoggerFactory.getLogger(StreamingJobGraphGenerator.class);

	/**
	 * Restart delay used for the FixedDelayRestartStrategy in case checkpointing was enabled but
	 * no restart strategy has been specified.
	 */
	private static final long DEFAULT_RESTART_DELAY = 10000L;

	private StreamGraph streamGraph;

	private Map<Integer, JobVertex> jobVertices;
	private JobGraph jobGraph;
	private Collection<Integer> builtVertices;

	private List<StreamEdge> physicalEdgesInOrder;

	private Map<Integer, Map<Integer, StreamConfig>> chainedConfigs;

	private Map<Integer, StreamConfig> vertexConfigs;
	private Map<Integer, String> chainedNames;

	private final StreamGraphHasher defaultStreamGraphHasher;
	private final List<StreamGraphHasher> legacyStreamGraphHashers;

	public StreamingJobGraphGenerator(StreamGraph streamGraph) {
		this.streamGraph = streamGraph;
		this.defaultStreamGraphHasher = new StreamGraphHasherV2();
		this.legacyStreamGraphHashers = Arrays.asList(new StreamGraphHasherV1(), new StreamGraphUserHashHasher());
	}

	private void init() {
		this.jobVertices = new HashMap<>();
		this.builtVertices = new HashSet<>();
		this.chainedConfigs = new HashMap<>();
		this.vertexConfigs = new HashMap<>();
		this.chainedNames = new HashMap<>();
		this.physicalEdgesInOrder = new ArrayList<>();
	}

	public JobGraph createJobGraph() {

		jobGraph = new JobGraph(streamGraph.getJobName());

		// make sure that all vertices start immediately
		jobGraph.setScheduleMode(ScheduleMode.EAGER);

		init();

		// Generate deterministic hashes for the nodes in order to identify them across
		// submission iff they didn't change.
		Map<Integer, byte[]> hashes = defaultStreamGraphHasher.traverseStreamGraphAndGenerateHashes(streamGraph);

		// Generate legacy version hashes for backwards compatibility
		List<Map<Integer, byte[]>> legacyHashes = new ArrayList<>(legacyStreamGraphHashers.size());
		for (StreamGraphHasher hasher : legacyStreamGraphHashers) {
			legacyHashes.add(hasher.traverseStreamGraphAndGenerateHashes(streamGraph));
		}

		setChaining(hashes, legacyHashes);

		setPhysicalEdges();

		setSlotSharing();

		configureCheckpointing();

		// set the ExecutionConfig last when it has been finalized
		jobGraph.setExecutionConfig(streamGraph.getExecutionConfig());

		return jobGraph;
	}

	private void setPhysicalEdges() {
		Map<Integer, List<StreamEdge>> physicalInEdgesInOrder = new HashMap<Integer, List<StreamEdge>>();

		for (StreamEdge edge : physicalEdgesInOrder) {
			int target = edge.getTargetId();

			List<StreamEdge> inEdges = physicalInEdgesInOrder.get(target);

			// create if not set
			if (inEdges == null) {
				inEdges = new ArrayList<>();
				physicalInEdgesInOrder.put(target, inEdges);
			}

			inEdges.add(edge);
		}

		for (Map.Entry<Integer, List<StreamEdge>> inEdges : physicalInEdgesInOrder.entrySet()) {
			int vertex = inEdges.getKey();
			List<StreamEdge> edgeList = inEdges.getValue();

			vertexConfigs.get(vertex).setInPhysicalEdges(edgeList);
		}
	}

	/**
	 * Sets up task chains from the source {@link StreamNode} instances.
	 *
	 * <p>This will recursively create all {@link JobVertex} instances.
	 */
	private void setChaining(Map<Integer, byte[]> hashes, List<Map<Integer, byte[]>> legacyHashes) {
		for (Integer sourceNodeId : streamGraph.getSourceIDs()) {
			createChain(sourceNodeId, sourceNodeId, hashes, legacyHashes, 0);
		}
	}

	private List<StreamEdge> createChain(
			Integer startNodeId,
			Integer currentNodeId,
			Map<Integer, byte[]> hashes,
			List<Map<Integer, byte[]>> legacyHashes,
			int chainIndex) {

		if (!builtVertices.contains(startNodeId)) {

			List<StreamEdge> transitiveOutEdges = new ArrayList<StreamEdge>();

			List<StreamEdge> chainableOutputs = new ArrayList<StreamEdge>();
			List<StreamEdge> nonChainableOutputs = new ArrayList<StreamEdge>();

			for (StreamEdge outEdge : streamGraph.getStreamNode(currentNodeId).getOutEdges()) {
				if (isChainable(outEdge, streamGraph)) {
					chainableOutputs.add(outEdge);
				} else {
					nonChainableOutputs.add(outEdge);
				}
			}

			for (StreamEdge chainable : chainableOutputs) {
				transitiveOutEdges.addAll(
						createChain(startNodeId, chainable.getTargetId(), hashes, legacyHashes, chainIndex + 1));
			}

			for (StreamEdge nonChainable : nonChainableOutputs) {
				transitiveOutEdges.add(nonChainable);
				createChain(nonChainable.getTargetId(), nonChainable.getTargetId(), hashes, legacyHashes, 0);
			}

			chainedNames.put(currentNodeId, createChainedName(currentNodeId, chainableOutputs));

			StreamConfig config = currentNodeId.equals(startNodeId)
					? createJobVertex(startNodeId, hashes, legacyHashes)
					: new StreamConfig(new Configuration());

			setVertexConfig(currentNodeId, config, chainableOutputs, nonChainableOutputs);

			if (currentNodeId.equals(startNodeId)) {

				config.setChainStart();
				config.setChainIndex(0);
				config.setOperatorName(streamGraph.getStreamNode(currentNodeId).getOperatorName());
				config.setOutEdgesInOrder(transitiveOutEdges);
				config.setOutEdges(streamGraph.getStreamNode(currentNodeId).getOutEdges());

				for (StreamEdge edge : transitiveOutEdges) {
					connect(startNodeId, edge);
				}

				config.setTransitiveChainedTaskConfigs(chainedConfigs.get(startNodeId));

			} else {

				Map<Integer, StreamConfig> chainedConfs = chainedConfigs.get(startNodeId);

				if (chainedConfs == null) {
					chainedConfigs.put(startNodeId, new HashMap<Integer, StreamConfig>());
				}
				config.setChainIndex(chainIndex);
				config.setOperatorName(streamGraph.getStreamNode(currentNodeId).getOperatorName());
				chainedConfigs.get(startNodeId).put(currentNodeId, config);
			}
			if (chainableOutputs.isEmpty()) {
				config.setChainEnd();
			}

			return transitiveOutEdges;

		} else {
			return new ArrayList<>();
		}
	}

	private String createChainedName(Integer vertexID, List<StreamEdge> chainedOutputs) {
		String operatorName = streamGraph.getStreamNode(vertexID).getOperatorName();
		if (chainedOutputs.size() > 1) {
			List<String> outputChainedNames = new ArrayList<>();
			for (StreamEdge chainable : chainedOutputs) {
				outputChainedNames.add(chainedNames.get(chainable.getTargetId()));
			}
			return operatorName + " -> (" + StringUtils.join(outputChainedNames, ", ") + ")";
		} else if (chainedOutputs.size() == 1) {
			return operatorName + " -> " + chainedNames.get(chainedOutputs.get(0).getTargetId());
		} else {
			return operatorName;
		}
	}

	private StreamConfig createJobVertex(
			Integer streamNodeId,
			Map<Integer, byte[]> hashes,
			List<Map<Integer, byte[]>> legacyHashes) {

		JobVertex jobVertex;
		StreamNode streamNode = streamGraph.getStreamNode(streamNodeId);

		byte[] hash = hashes.get(streamNodeId);

		if (hash == null) {
			throw new IllegalStateException("Cannot find node hash. " +
					"Did you generate them before calling this method?");
		}

		JobVertexID jobVertexId = new JobVertexID(hash);

		List<JobVertexID> legacyJobVertexIds = new ArrayList<>(legacyHashes.size());
		for (Map<Integer, byte[]> legacyHash : legacyHashes) {
			hash = legacyHash.get(streamNodeId);
			if (null != hash) {
				legacyJobVertexIds.add(new JobVertexID(hash));
			}
		}

		if (streamNode.getInputFormat() != null) {
			jobVertex = new InputFormatVertex(
					chainedNames.get(streamNodeId),
					jobVertexId,
					legacyJobVertexIds);
			TaskConfig taskConfig = new TaskConfig(jobVertex.getConfiguration());
			taskConfig.setStubWrapper(new UserCodeObjectWrapper<Object>(streamNode.getInputFormat()));
		} else {
			jobVertex = new JobVertex(
					chainedNames.get(streamNodeId),
					jobVertexId,
					legacyJobVertexIds);
		}

		jobVertex.setInvokableClass(streamNode.getJobVertexClass());

		int parallelism = streamNode.getParallelism();

		if (parallelism > 0) {
			jobVertex.setParallelism(parallelism);
		} else {
			parallelism = jobVertex.getParallelism();
		}

		jobVertex.setMaxParallelism(streamNode.getMaxParallelism());

		if (LOG.isDebugEnabled()) {
			LOG.debug("Parallelism set: {} for {}", parallelism, streamNodeId);
		}

		jobVertices.put(streamNodeId, jobVertex);
		builtVertices.add(streamNodeId);
		jobGraph.addVertex(jobVertex);

		return new StreamConfig(jobVertex.getConfiguration());
	}

	@SuppressWarnings("unchecked")
	private void setVertexConfig(Integer vertexID, StreamConfig config,
			List<StreamEdge> chainableOutputs, List<StreamEdge> nonChainableOutputs) {

		StreamNode vertex = streamGraph.getStreamNode(vertexID);

		config.setVertexID(vertexID);
		config.setBufferTimeout(vertex.getBufferTimeout());

		config.setTypeSerializerIn1(vertex.getTypeSerializerIn1());
		config.setTypeSerializerIn2(vertex.getTypeSerializerIn2());
		config.setTypeSerializerOut(vertex.getTypeSerializerOut());

		// iterate edges, find sideOutput edges create and save serializers for each outputTag type
<<<<<<< HEAD
		for(StreamEdge edge : 
        .concat(nonChainableOutputs, chainableOutputs)) {
=======
		for(StreamEdge edge : Iterables.concat(nonChainableOutputs, chainableOutputs)) {
>>>>>>> 9c46bd61
			if(edge.getOutputTag() != null) {
				config.setTypeSerializerSideOuts(
					edge.getSideOutputTypeName(),
					edge.getOutputTag().getTypeInfo().createSerializer(streamGraph.getExecutionConfig())
				);
			}
		}

		config.setStreamOperator(vertex.getOperator());
		config.setOutputSelectors(vertex.getOutputSelectors());

		config.setNumberOfOutputs(nonChainableOutputs.size());
		config.setNonChainedOutputs(nonChainableOutputs);
		config.setChainedOutputs(chainableOutputs);

		config.setTimeCharacteristic(streamGraph.getEnvironment().getStreamTimeCharacteristic());
		
		final CheckpointConfig ceckpointCfg = streamGraph.getCheckpointConfig();

		config.setStateBackend(streamGraph.getStateBackend());
		config.setCheckpointingEnabled(ceckpointCfg.isCheckpointingEnabled());
		if (ceckpointCfg.isCheckpointingEnabled()) {
			config.setCheckpointMode(ceckpointCfg.getCheckpointingMode());
		}
		else {
			// the "at-least-once" input handler is slightly cheaper (in the absence of checkpoints),
			// so we use that one if checkpointing is not enabled
			config.setCheckpointMode(CheckpointingMode.AT_LEAST_ONCE);
		}
		config.setStatePartitioner(0, vertex.getStatePartitioner1());
		config.setStatePartitioner(1, vertex.getStatePartitioner2());
		config.setStateKeySerializer(vertex.getStateKeySerializer());

		Class<? extends AbstractInvokable> vertexClass = vertex.getJobVertexClass();

		if (vertexClass.equals(StreamIterationHead.class)
				|| vertexClass.equals(StreamIterationTail.class)) {
			config.setIterationId(streamGraph.getBrokerID(vertexID));
			config.setIterationWaitTime(streamGraph.getLoopTimeout(vertexID));
		}

		List<StreamEdge> allOutputs = new ArrayList<StreamEdge>(chainableOutputs);
		allOutputs.addAll(nonChainableOutputs);

		vertexConfigs.put(vertexID, config);
	}

	private void connect(Integer headOfChain, StreamEdge edge) {

		physicalEdgesInOrder.add(edge);

		Integer downStreamvertexID = edge.getTargetId();

		JobVertex headVertex = jobVertices.get(headOfChain);
		JobVertex downStreamVertex = jobVertices.get(downStreamvertexID);

		StreamConfig downStreamConfig = new StreamConfig(downStreamVertex.getConfiguration());

		downStreamConfig.setNumberOfInputs(downStreamConfig.getNumberOfInputs() + 1);

		StreamPartitioner<?> partitioner = edge.getPartitioner();
		JobEdge jobEdge = null;
		if (partitioner instanceof ForwardPartitioner) {
			jobEdge = downStreamVertex.connectNewDataSetAsInput(
				headVertex,
				DistributionPattern.POINTWISE,
				ResultPartitionType.PIPELINED);
		} else if (partitioner instanceof RescalePartitioner){
			jobEdge = downStreamVertex.connectNewDataSetAsInput(
				headVertex,
				DistributionPattern.POINTWISE,
				ResultPartitionType.PIPELINED);
		} else {
			jobEdge = downStreamVertex.connectNewDataSetAsInput(
					headVertex,
					DistributionPattern.ALL_TO_ALL,
					ResultPartitionType.PIPELINED);
		}
		// set strategy name so that web interface can show it.
		jobEdge.setShipStrategyName(partitioner.toString());

		if (LOG.isDebugEnabled()) {
			LOG.debug("CONNECTED: {} - {} -> {}", partitioner.getClass().getSimpleName(),
					headOfChain, downStreamvertexID);
		}
	}

	public static boolean isChainable(StreamEdge edge, StreamGraph streamGraph) {
		StreamNode upStreamVertex = edge.getSourceVertex();
		StreamNode downStreamVertex = edge.getTargetVertex();

		StreamOperator<?> headOperator = upStreamVertex.getOperator();
		StreamOperator<?> outOperator = downStreamVertex.getOperator();

		return downStreamVertex.getInEdges().size() == 1
				&& outOperator != null
				&& headOperator != null
				&& upStreamVertex.isSameSlotSharingGroup(downStreamVertex)
				&& outOperator.getChainingStrategy() == ChainingStrategy.ALWAYS
				&& (headOperator.getChainingStrategy() == ChainingStrategy.HEAD ||
					headOperator.getChainingStrategy() == ChainingStrategy.ALWAYS)
				&& (edge.getPartitioner() instanceof ForwardPartitioner)
				&& upStreamVertex.getParallelism() == downStreamVertex.getParallelism()
				&& edge.getOutputTag() == null //disable chain for sideouput
				&& streamGraph.isChainingEnabled();
	}

	private void setSlotSharing() {

		Map<String, SlotSharingGroup> slotSharingGroups = new HashMap<>();

		for (Entry<Integer, JobVertex> entry : jobVertices.entrySet()) {

			String slotSharingGroup = streamGraph.getStreamNode(entry.getKey()).getSlotSharingGroup();

			SlotSharingGroup group = slotSharingGroups.get(slotSharingGroup);
			if (group == null) {
				group = new SlotSharingGroup();
				slotSharingGroups.put(slotSharingGroup, group);
			}
			entry.getValue().setSlotSharingGroup(group);
		}

		for (Tuple2<StreamNode, StreamNode> pair : streamGraph.getIterationSourceSinkPairs()) {

			CoLocationGroup ccg = new CoLocationGroup();

			JobVertex source = jobVertices.get(pair.f0.getId());
			JobVertex sink = jobVertices.get(pair.f1.getId());

			ccg.addVertex(source);
			ccg.addVertex(sink);
			source.updateCoLocationGroup(ccg);
			sink.updateCoLocationGroup(ccg);
		}

	}
	
	private void configureCheckpointing() {
		CheckpointConfig cfg = streamGraph.getCheckpointConfig();

		long interval = cfg.getCheckpointInterval();
		if (interval > 0) {
			// check if a restart strategy has been set, if not then set the FixedDelayRestartStrategy
			if (streamGraph.getExecutionConfig().getRestartStrategy() == null) {
				// if the user enabled checkpointing, the default number of exec retries is infinite.
				streamGraph.getExecutionConfig().setRestartStrategy(
					RestartStrategies.fixedDelayRestart(Integer.MAX_VALUE, DEFAULT_RESTART_DELAY));
			}
		} else {
			// interval of max value means disable periodic checkpoint
			interval = Long.MAX_VALUE;
		}

		// collect the vertices that receive "trigger checkpoint" messages.
		// currently, these are all the sources
		List<JobVertexID> triggerVertices = new ArrayList<>();

		// collect the vertices that need to acknowledge the checkpoint
		// currently, these are all vertices
		List<JobVertexID> ackVertices = new ArrayList<>(jobVertices.size());

		// collect the vertices that receive "commit checkpoint" messages
		// currently, these are all vertices
		List<JobVertexID> commitVertices = new ArrayList<>();

		for (JobVertex vertex : jobVertices.values()) {
			if (vertex.isInputVertex()) {
				triggerVertices.add(vertex.getID());
			}
			commitVertices.add(vertex.getID());
			ackVertices.add(vertex.getID());
		}

		ExternalizedCheckpointSettings externalizedCheckpointSettings;
		if (cfg.isExternalizedCheckpointsEnabled()) {
			CheckpointConfig.ExternalizedCheckpointCleanup cleanup = cfg.getExternalizedCheckpointCleanup();
			// Sanity check
			if (cleanup == null) {
				throw new IllegalStateException("Externalized checkpoints enabled, but no cleanup mode configured.");
			}
			externalizedCheckpointSettings = ExternalizedCheckpointSettings.externalizeCheckpoints(cleanup.deleteOnCancellation());
		} else {
			externalizedCheckpointSettings = ExternalizedCheckpointSettings.none();
		}

		CheckpointingMode mode = cfg.getCheckpointingMode();

		boolean isExactlyOnce;
		if (mode == CheckpointingMode.EXACTLY_ONCE) {
			isExactlyOnce = true;
		} else if (mode == CheckpointingMode.AT_LEAST_ONCE) {
			isExactlyOnce = false;
		} else {
			throw new IllegalStateException("Unexpected checkpointing mode. " +
				"Did not expect there to be another checkpointing mode besides " +
				"exactly-once or at-least-once.");
		}

		JobSnapshottingSettings settings = new JobSnapshottingSettings(
				triggerVertices, ackVertices, commitVertices, interval,
				cfg.getCheckpointTimeout(), cfg.getMinPauseBetweenCheckpoints(),
				cfg.getMaxConcurrentCheckpoints(),
				externalizedCheckpointSettings,
				isExactlyOnce);

		jobGraph.setSnapshotSettings(settings);
	}
}<|MERGE_RESOLUTION|>--- conflicted
+++ resolved
@@ -339,12 +339,7 @@
 		config.setTypeSerializerOut(vertex.getTypeSerializerOut());
 
 		// iterate edges, find sideOutput edges create and save serializers for each outputTag type
-<<<<<<< HEAD
-		for(StreamEdge edge : 
-        .concat(nonChainableOutputs, chainableOutputs)) {
-=======
 		for(StreamEdge edge : Iterables.concat(nonChainableOutputs, chainableOutputs)) {
->>>>>>> 9c46bd61
 			if(edge.getOutputTag() != null) {
 				config.setTypeSerializerSideOuts(
 					edge.getSideOutputTypeName(),
