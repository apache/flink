--- conflicted
+++ resolved
@@ -39,11 +39,8 @@
  * Internal {@link ProcessAllWindowFunction} that is used for implementing a fold on a window
  * configuration that only allows {@link ProcessAllWindowFunction} and cannot directly execute a
  * {@link FoldFunction}.
-<<<<<<< HEAD
-=======
  *
  * @deprecated will be removed in a future version
->>>>>>> 44fb035e
  */
 @Internal
 @Deprecated
