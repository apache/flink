/*
 * Licensed to the Apache Software Foundation (ASF) under one or more
 * contributor license agreements.  See the NOTICE file distributed with
 * this work for additional information regarding copyright ownership.
 * The ASF licenses this file to You under the Apache License, Version 2.0
 * (the "License"); you may not use this file except in compliance with
 * the License.  You may obtain a copy of the License at
 *
 *    http://www.apache.org/licenses/LICENSE-2.0
 *
 * Unless required by applicable law or agreed to in writing, software
 * distributed under the License is distributed on an "AS IS" BASIS,
 * WITHOUT WARRANTIES OR CONDITIONS OF ANY KIND, either express or implied.
 * See the License for the specific language governing permissions and
 * limitations under the License.
 */

package org.apache.flink.streaming.api.graph;

import java.io.File;
import java.io.FileOutputStream;
import java.io.IOException;
import java.io.PrintWriter;
import java.util.ArrayList;
import java.util.Collection;
import java.util.HashMap;
import java.util.HashSet;
import java.util.List;
import java.util.Map;
import java.util.Set;

import org.apache.flink.annotation.Internal;
import org.apache.flink.api.common.ExecutionConfig;
import org.apache.flink.api.common.io.InputFormat;
import org.apache.flink.api.common.typeinfo.OutputTag;
import org.apache.flink.api.common.typeinfo.TypeInformation;
import org.apache.flink.api.common.typeutils.TypeSerializer;
import org.apache.flink.api.java.functions.KeySelector;
import org.apache.flink.api.java.tuple.Tuple2;
import org.apache.flink.api.java.typeutils.InputTypeConfigurable;
import org.apache.flink.api.java.typeutils.MissingTypeInfo;
import org.apache.flink.optimizer.plan.StreamingPlan;
import org.apache.flink.runtime.jobgraph.JobGraph;
import org.apache.flink.runtime.jobgraph.tasks.AbstractInvokable;
import org.apache.flink.runtime.state.AbstractStateBackend;
import org.apache.flink.streaming.api.collector.selector.OutputSelector;
import org.apache.flink.streaming.api.environment.CheckpointConfig;
import org.apache.flink.streaming.api.environment.StreamExecutionEnvironment;
import org.apache.flink.streaming.api.operators.OutputTypeConfigurable;
import org.apache.flink.streaming.api.operators.StoppableStreamSource;
import org.apache.flink.streaming.api.operators.StreamOperator;
import org.apache.flink.streaming.api.operators.StreamSource;
import org.apache.flink.streaming.api.operators.TwoInputStreamOperator;
import org.apache.flink.streaming.runtime.partitioner.ForwardPartitioner;
import org.apache.flink.streaming.runtime.partitioner.RebalancePartitioner;
import org.apache.flink.streaming.runtime.partitioner.StreamPartitioner;
import org.apache.flink.streaming.runtime.tasks.OneInputStreamTask;
import org.apache.flink.streaming.runtime.tasks.SourceStreamTask;
import org.apache.flink.streaming.runtime.tasks.StoppableSourceStreamTask;
import org.apache.flink.streaming.runtime.tasks.StreamIterationHead;
import org.apache.flink.streaming.runtime.tasks.StreamIterationTail;
import org.apache.flink.streaming.runtime.tasks.TwoInputStreamTask;
import org.slf4j.Logger;
import org.slf4j.LoggerFactory;

/**
 * Class representing the streaming topology. It contains all the information
 * necessary to build the jobgraph for the execution.
 * 
 */
@Internal
public class StreamGraph extends StreamingPlan {
	
	private static final Logger LOG = LoggerFactory.getLogger(StreamGraph.class);

	private String jobName = StreamExecutionEnvironment.DEFAULT_JOB_NAME;

	private final StreamExecutionEnvironment environment;
	private final ExecutionConfig executionConfig;
	private final CheckpointConfig checkpointConfig;
	
	private boolean chaining;

	private Map<Integer, StreamNode> streamNodes;
	private Set<Integer> sources;
	private Set<Integer> sinks;
	private Map<Integer, Tuple2<Integer, List<String>>> virtualSelectNodes;
<<<<<<< HEAD
	private Map<Integer, Tuple2<Integer, OutputTag>> virtualOutputNodes;
	private Map<Integer, Tuple2<Integer, StreamPartitioner<?>>> virtuaPartitionNodes;
=======
	private Map<Integer, Tuple2<Integer, StreamPartitioner<?>>> virtualPartitionNodes;
>>>>>>> e24a866b

	protected Map<Integer, String> vertexIDtoBrokerID;
	protected Map<Integer, Long> vertexIDtoLoopTimeout;
	private AbstractStateBackend stateBackend;
	private Set<Tuple2<StreamNode, StreamNode>> iterationSourceSinkPairs;


	public StreamGraph(StreamExecutionEnvironment environment) {
		this.environment = environment;
		this.executionConfig = environment.getConfig();
		this.checkpointConfig = environment.getCheckpointConfig();

		// create an empty new stream graph.
		clear();
	}

	/**
	 * Remove all registered nodes etc.
	 */
	public void clear() {
		streamNodes = new HashMap<>();
		virtualSelectNodes = new HashMap<>();
<<<<<<< HEAD
		virtualOutputNodes = new HashMap<>();
		virtuaPartitionNodes = new HashMap<>();
=======
		virtualPartitionNodes = new HashMap<>();
>>>>>>> e24a866b
		vertexIDtoBrokerID = new HashMap<>();
		vertexIDtoLoopTimeout  = new HashMap<>();
		iterationSourceSinkPairs = new HashSet<>();
		sources = new HashSet<>();
		sinks = new HashSet<>();
	}
	
	
	public StreamExecutionEnvironment getEnvironment() {
		return environment;
	}

	public ExecutionConfig getExecutionConfig() {
		return executionConfig;
	}
	
	public CheckpointConfig getCheckpointConfig() {
		return checkpointConfig;
	}

	public String getJobName() {
		return jobName;
	}

	public void setJobName(String jobName) {
		this.jobName = jobName;
	}

	public void setChaining(boolean chaining) {
		this.chaining = chaining;
	}

	public void setStateBackend(AbstractStateBackend backend) {
		this.stateBackend = backend;
	}

	public AbstractStateBackend getStateBackend() {
		return this.stateBackend;
	}

	// Checkpointing
	
	public boolean isChainingEnabled() {
		return chaining;
	}
	

	public boolean isIterative() {
		return!vertexIDtoLoopTimeout.isEmpty();
	}

	public <IN, OUT> void addSource(Integer vertexID,
		String slotSharingGroup,
		StreamOperator<OUT> operatorObject,
		TypeInformation<IN> inTypeInfo,
		TypeInformation<OUT> outTypeInfo,
		String operatorName) {
		addOperator(vertexID, slotSharingGroup, operatorObject, inTypeInfo, outTypeInfo, operatorName);
		sources.add(vertexID);
	}

	public <IN, OUT> void addSink(Integer vertexID,
		String slotSharingGroup,
		StreamOperator<OUT> operatorObject,
		TypeInformation<IN> inTypeInfo,
		TypeInformation<OUT> outTypeInfo,
		String operatorName) {
		addOperator(vertexID, slotSharingGroup, operatorObject, inTypeInfo, outTypeInfo, operatorName);
		sinks.add(vertexID);
	}

	public <IN, OUT> void addOperator(
			Integer vertexID,
			String slotSharingGroup,
			StreamOperator<OUT> operatorObject,
			TypeInformation<IN> inTypeInfo,
			TypeInformation<OUT> outTypeInfo,
			String operatorName) {

		if (operatorObject instanceof StoppableStreamSource) {
			addNode(vertexID, slotSharingGroup, StoppableSourceStreamTask.class, operatorObject, operatorName);
		} else if (operatorObject instanceof StreamSource) {
			addNode(vertexID, slotSharingGroup, SourceStreamTask.class, operatorObject, operatorName);
		} else {
			addNode(vertexID, slotSharingGroup, OneInputStreamTask.class, operatorObject, operatorName);
		}

		TypeSerializer<IN> inSerializer = inTypeInfo != null && !(inTypeInfo instanceof MissingTypeInfo) ? inTypeInfo.createSerializer(executionConfig) : null;

		TypeSerializer<OUT> outSerializer = outTypeInfo != null && !(outTypeInfo instanceof MissingTypeInfo) ? outTypeInfo.createSerializer(executionConfig) : null;

		setSerializers(vertexID, inSerializer, null, outSerializer);

		if (operatorObject instanceof OutputTypeConfigurable && outTypeInfo != null) {
			@SuppressWarnings("unchecked")
			OutputTypeConfigurable<OUT> outputTypeConfigurable = (OutputTypeConfigurable<OUT>) operatorObject;
			// sets the output type which must be know at StreamGraph creation time
			outputTypeConfigurable.setOutputType(outTypeInfo, executionConfig);
		}

		if (operatorObject instanceof InputTypeConfigurable) {
			InputTypeConfigurable inputTypeConfigurable = (InputTypeConfigurable) operatorObject;
			inputTypeConfigurable.setInputType(inTypeInfo, executionConfig);
		}

		if (LOG.isDebugEnabled()) {
			LOG.debug("Vertex: {}", vertexID);
		}
	}

	public <IN1, IN2, OUT> void addCoOperator(
			Integer vertexID,
			String slotSharingGroup,
			TwoInputStreamOperator<IN1, IN2, OUT> taskOperatorObject,
			TypeInformation<IN1> in1TypeInfo,
			TypeInformation<IN2> in2TypeInfo,
			TypeInformation<OUT> outTypeInfo,
			String operatorName) {

		addNode(vertexID, slotSharingGroup, TwoInputStreamTask.class, taskOperatorObject, operatorName);

		TypeSerializer<OUT> outSerializer = (outTypeInfo != null) && !(outTypeInfo instanceof MissingTypeInfo) ?
				outTypeInfo.createSerializer(executionConfig) : null;

		setSerializers(vertexID, in1TypeInfo.createSerializer(executionConfig), in2TypeInfo.createSerializer(executionConfig), outSerializer);

		if (taskOperatorObject instanceof OutputTypeConfigurable) {
			@SuppressWarnings("unchecked")
			OutputTypeConfigurable<OUT> outputTypeConfigurable = (OutputTypeConfigurable<OUT>) taskOperatorObject;
			// sets the output type which must be know at StreamGraph creation time
			outputTypeConfigurable.setOutputType(outTypeInfo, executionConfig);
		}

		if (LOG.isDebugEnabled()) {
			LOG.debug("CO-TASK: {}", vertexID);
		}
	}

	protected StreamNode addNode(Integer vertexID,
		String slotSharingGroup,
		Class<? extends AbstractInvokable> vertexClass,
		StreamOperator<?> operatorObject,
		String operatorName) {

		if (streamNodes.containsKey(vertexID)) {
			throw new RuntimeException("Duplicate vertexID " + vertexID);
		}

		StreamNode vertex = new StreamNode(environment,
			vertexID,
			slotSharingGroup,
			operatorObject,
			operatorName,
			new ArrayList<OutputSelector<?>>(),
			vertexClass);

		streamNodes.put(vertexID, vertex);

		return vertex;
	}

	/**
	 * Adds a new virtual node that is used to connect a downstream vertex to only the outputs
	 * with the selected names.
	 *
	 * When adding an edge from the virtual node to a downstream node the connection will be made
	 * to the original node, only with the selected names given here.
	 *
	 * @param originalId ID of the node that should be connected to.
	 * @param virtualId ID of the virtual node.
	 * @param selectedNames The selected names.
	 */
	public void addVirtualSelectNode(Integer originalId, Integer virtualId, List<String> selectedNames) {

		if (virtualSelectNodes.containsKey(virtualId)) {
			throw new IllegalStateException("Already has virtual select node with id " + virtualId);
		}

		virtualSelectNodes.put(virtualId,
				new Tuple2<Integer, List<String>>(originalId, selectedNames));
	}

	/**
	 * Adds a new virtual node that is used to connect a downstream vertex to only outputs with OutputTag
	 * @param originalId ID of the node that should be connected to.
	 * @param virtualId ID of the virtual node.
	 * @param outputTag assigned OutputTag to elements
	 */
	public void addVirtualOutputNode(Integer originalId, Integer virtualId, OutputTag outputTag) {

		if (virtualOutputNodes.containsKey(virtualId)) {
			throw new IllegalStateException("Already has virtual output node with id " + virtualId);
		}

		virtualOutputNodes.put(virtualId, new Tuple2<>(originalId, outputTag));
	}

	/**
	 * Adds a new virtual node that is used to connect a downstream vertex to an input with a certain
	 * partitioning.
	 *
	 * When adding an edge from the virtual node to a downstream node the connection will be made
	 * to the original node, but with the partitioning given here.
	 *
	 * @param originalId ID of the node that should be connected to.
	 * @param virtualId ID of the virtual node.
	 * @param partitioner The partitioner
	 */
	public void addVirtualPartitionNode(Integer originalId, Integer virtualId, StreamPartitioner<?> partitioner) {

		if (virtualPartitionNodes.containsKey(virtualId)) {
			throw new IllegalStateException("Already has virtual partition node with id " + virtualId);
		}

		virtualPartitionNodes.put(virtualId,
				new Tuple2<Integer, StreamPartitioner<?>>(originalId, partitioner));
	}

	/**
	 * Determines the slot sharing group of an operation across virtual nodes.
	 */
	public String getSlotSharingGroup(Integer id) {
		if (virtualOutputNodes.containsKey(id)) {
			Integer mappedId = virtualOutputNodes.get(id).f0;
			return getSlotSharingGroup(mappedId);
		} else if (virtualSelectNodes.containsKey(id)) {
			Integer mappedId = virtualSelectNodes.get(id).f0;
			return getSlotSharingGroup(mappedId);
		} else if (virtualPartitionNodes.containsKey(id)) {
			Integer mappedId = virtualPartitionNodes.get(id).f0;
			return getSlotSharingGroup(mappedId);
		} else {
			StreamNode node = getStreamNode(id);
			return node.getSlotSharingGroup();
		}
	}

	public void addEdge(Integer upStreamVertexID, Integer downStreamVertexID, int typeNumber) {
		addEdgeInternal(upStreamVertexID,
				downStreamVertexID,
				typeNumber,
				null,
				new ArrayList<String>(), null);

	}

	private void addEdgeInternal(Integer upStreamVertexID,
			Integer downStreamVertexID,
			int typeNumber,
			StreamPartitioner<?> partitioner,
			List<String> outputNames,
			OutputTag outputTag) {

		if (virtualOutputNodes.containsKey(upStreamVertexID)) {
			int virtualId = upStreamVertexID;
			upStreamVertexID = virtualOutputNodes.get(virtualId).f0;
			if (outputTag == null) {
				// selections that happen downstream override earlier selections
				outputTag = virtualOutputNodes.get(virtualId).f1;
			}
			addEdgeInternal(upStreamVertexID, downStreamVertexID, typeNumber, partitioner, null, outputTag);
		}else if (virtualSelectNodes.containsKey(upStreamVertexID)) {
			int virtualId = upStreamVertexID;
			upStreamVertexID = virtualSelectNodes.get(virtualId).f0;
			if (outputNames.isEmpty()) {
				// selections that happen downstream override earlier selections
				outputNames = virtualSelectNodes.get(virtualId).f1;
			}
<<<<<<< HEAD
			addEdgeInternal(upStreamVertexID, downStreamVertexID, typeNumber, partitioner, outputNames, null);
		} else if (virtuaPartitionNodes.containsKey(upStreamVertexID)) {
=======
			addEdgeInternal(upStreamVertexID, downStreamVertexID, typeNumber, partitioner, outputNames);
		} else if (virtualPartitionNodes.containsKey(upStreamVertexID)) {
>>>>>>> e24a866b
			int virtualId = upStreamVertexID;
			upStreamVertexID = virtualPartitionNodes.get(virtualId).f0;
			if (partitioner == null) {
				partitioner = virtualPartitionNodes.get(virtualId).f1;
			}
<<<<<<< HEAD

			addEdgeInternal(upStreamVertexID, downStreamVertexID, typeNumber, partitioner, outputNames, outputTag);
=======
			addEdgeInternal(upStreamVertexID, downStreamVertexID, typeNumber, partitioner, outputNames);
>>>>>>> e24a866b
		} else {
			StreamNode upstreamNode = getStreamNode(upStreamVertexID);
			StreamNode downstreamNode = getStreamNode(downStreamVertexID);

			// If no partitioner was specified and the parallelism of upstream and downstream
			// operator matches use forward partitioning, use rebalance otherwise.
			if (partitioner == null && upstreamNode.getParallelism() == downstreamNode.getParallelism()) {
				partitioner = new ForwardPartitioner<Object>();
			} else if (partitioner == null) {
				partitioner = new RebalancePartitioner<Object>();
			}

			if (partitioner instanceof ForwardPartitioner) {
				if (upstreamNode.getParallelism() != downstreamNode.getParallelism()) {
					throw new UnsupportedOperationException("Forward partitioning does not allow " +
							"change of parallelism. Upstream operation: " + upstreamNode + " parallelism: " + upstreamNode.getParallelism() +
							", downstream operation: " + downstreamNode + " parallelism: " + downstreamNode.getParallelism() +
							" You must use another partitioning strategy, such as broadcast, rebalance, shuffle or global.");
				}
			}

			StreamEdge edge = new StreamEdge(upstreamNode, downstreamNode, typeNumber, outputNames, partitioner, outputTag);

			getStreamNode(edge.getSourceId()).addOutEdge(edge);
			getStreamNode(edge.getTargetId()).addInEdge(edge);
		}
	}

	public <T> void addOutputSelector(Integer vertexID, OutputSelector<T> outputSelector) {
		if (virtualPartitionNodes.containsKey(vertexID)) {
			addOutputSelector(virtualPartitionNodes.get(vertexID).f0, outputSelector);
		} else if (virtualSelectNodes.containsKey(vertexID)) {
			addOutputSelector(virtualSelectNodes.get(vertexID).f0, outputSelector);
		} else {
			getStreamNode(vertexID).addOutputSelector(outputSelector);

			if (LOG.isDebugEnabled()) {
				LOG.debug("Outputselector set for {}", vertexID);
			}
		}

	}

	public void setParallelism(Integer vertexID, int parallelism) {
		if (getStreamNode(vertexID) != null) {
			getStreamNode(vertexID).setParallelism(parallelism);
		}
	}

	public void setMaxParallelism(int vertexID, int maxParallelism) {
		if (getStreamNode(vertexID) != null) {
			getStreamNode(vertexID).setMaxParallelism(maxParallelism);
		}
	}

	public void setOneInputStateKey(Integer vertexID, KeySelector<?, ?> keySelector, TypeSerializer<?> keySerializer) {
		StreamNode node = getStreamNode(vertexID);
		node.setStatePartitioner1(keySelector);
		node.setStateKeySerializer(keySerializer);
	}

	public void setTwoInputStateKey(Integer vertexID, KeySelector<?, ?> keySelector1, KeySelector<?, ?> keySelector2, TypeSerializer<?> keySerializer) {
		StreamNode node = getStreamNode(vertexID);
		node.setStatePartitioner1(keySelector1);
		node.setStatePartitioner2(keySelector2);
		node.setStateKeySerializer(keySerializer);
	}

	public void setBufferTimeout(Integer vertexID, long bufferTimeout) {
		if (getStreamNode(vertexID) != null) {
			getStreamNode(vertexID).setBufferTimeout(bufferTimeout);
		}
	}

	public void setSerializers(Integer vertexID, TypeSerializer<?> in1, TypeSerializer<?> in2, TypeSerializer<?> out) {
		StreamNode vertex = getStreamNode(vertexID);
		vertex.setSerializerIn1(in1);
		vertex.setSerializerIn2(in2);
		vertex.setSerializerOut(out);
	}

	public void setSerializersFrom(Integer from, Integer to) {
		StreamNode fromVertex = getStreamNode(from);
		StreamNode toVertex = getStreamNode(to);

		toVertex.setSerializerIn1(fromVertex.getTypeSerializerOut());
		toVertex.setSerializerOut(fromVertex.getTypeSerializerIn1());
	}

	public <OUT> void setOutType(Integer vertexID, TypeInformation<OUT> outType) {
		getStreamNode(vertexID).setSerializerOut(outType.createSerializer(executionConfig));
	}

	public <IN, OUT> void setOperator(Integer vertexID, StreamOperator<OUT> operatorObject) {
		getStreamNode(vertexID).setOperator(operatorObject);
	}

	public void setInputFormat(Integer vertexID, InputFormat<?, ?> inputFormat) {
		getStreamNode(vertexID).setInputFormat(inputFormat);
	}

	void setTransformationUID(Integer nodeId, String transformationId) {
		StreamNode node = streamNodes.get(nodeId);
		if (node != null) {
			node.setTransformationUID(transformationId);
		}
	}

	void setTransformationUserHash(Integer nodeId, String nodeHash) {
		StreamNode node = streamNodes.get(nodeId);
		if (node != null) {
			node.setUserHash(nodeHash);
		}
	}

	public StreamNode getStreamNode(Integer vertexID) {
		return streamNodes.get(vertexID);
	}

	protected Collection<? extends Integer> getVertexIDs() {
		return streamNodes.keySet();
	}

	public List<StreamEdge> getStreamEdges(int sourceId, int targetId) {

		List<StreamEdge> result = new ArrayList<>();
		for (StreamEdge edge : getStreamNode(sourceId).getOutEdges()) {
			if (edge.getTargetId() == targetId) {
				result.add(edge);
			}
		}

		if (result.isEmpty()) {
			throw new RuntimeException("No such edge in stream graph: " + sourceId + " -> " + targetId);
		}

		return result;
	}

	public Collection<Integer> getSourceIDs() {
		return sources;
	}


	public Collection<Integer> getSinkIDs() {
		return sinks;
	}

	public Collection<StreamNode> getStreamNodes() {
		return streamNodes.values();
	}

	public Set<Tuple2<Integer, StreamOperator<?>>> getOperators() {
		Set<Tuple2<Integer, StreamOperator<?>>> operatorSet = new HashSet<>();
		for (StreamNode vertex : streamNodes.values()) {
			operatorSet.add(new Tuple2<Integer, StreamOperator<?>>(vertex.getId(), vertex
					.getOperator()));
		}
		return operatorSet;
	}

	public String getBrokerID(Integer vertexID) {
		return vertexIDtoBrokerID.get(vertexID);
	}

	public long getLoopTimeout(Integer vertexID) {
		return vertexIDtoLoopTimeout.get(vertexID);
	}

	public Tuple2<StreamNode, StreamNode> createIterationSourceAndSink(
		int loopId,
		int sourceId,
		int sinkId,
		long timeout,
		int parallelism,
		int maxParallelism) {
		StreamNode source = this.addNode(sourceId,
			null,
			StreamIterationHead.class,
			null,
			"IterationSource-" + loopId);
		sources.add(source.getId());
		setParallelism(source.getId(), parallelism);
		setMaxParallelism(source.getId(), maxParallelism);

		StreamNode sink = this.addNode(sinkId,
			null,
			StreamIterationTail.class,
			null,
			"IterationSink-" + loopId);
		sinks.add(sink.getId());
		setParallelism(sink.getId(), parallelism);
		setMaxParallelism(sink.getId(), parallelism);

		iterationSourceSinkPairs.add(new Tuple2<>(source, sink));

		this.vertexIDtoBrokerID.put(source.getId(), "broker-" + loopId);
		this.vertexIDtoBrokerID.put(sink.getId(), "broker-" + loopId);
		this.vertexIDtoLoopTimeout.put(source.getId(), timeout);
		this.vertexIDtoLoopTimeout.put(sink.getId(), timeout);

		return new Tuple2<>(source, sink);
	}

	public Set<Tuple2<StreamNode, StreamNode>> getIterationSourceSinkPairs() {
		return iterationSourceSinkPairs;
	}

	private void removeEdge(StreamEdge edge) {
		edge.getSourceVertex().getOutEdges().remove(edge);
		edge.getTargetVertex().getInEdges().remove(edge);
	}

	private void removeVertex(StreamNode toRemove) {
		Set<StreamEdge> edgesToRemove = new HashSet<>();

		edgesToRemove.addAll(toRemove.getInEdges());
		edgesToRemove.addAll(toRemove.getOutEdges());

		for (StreamEdge edge : edgesToRemove) {
			removeEdge(edge);
		}
		streamNodes.remove(toRemove.getId());
	}

	/**
	 * Gets the assembled {@link JobGraph}.
	 */
	@SuppressWarnings("deprecation")
	public JobGraph getJobGraph() {
		// temporarily forbid checkpointing for iterative jobs
		if (isIterative() && checkpointConfig.isCheckpointingEnabled() && !checkpointConfig.isForceCheckpointing()) {
			throw new UnsupportedOperationException(
					"Checkpointing is currently not supported by default for iterative jobs, as we cannot guarantee exactly once semantics. "
							+ "State checkpoints happen normally, but records in-transit during the snapshot will be lost upon failure. "
							+ "\nThe user can force enable state checkpoints with the reduced guarantees by calling: env.enableCheckpointing(interval,true)");
		}

		StreamingJobGraphGenerator jobgraphGenerator = new StreamingJobGraphGenerator(this);

		return jobgraphGenerator.createJobGraph();
	}

	@Override
	public String getStreamingPlanAsJSON() {
		try {
			return new JSONGenerator(this).getJSON();
		}
		catch (Exception e) {
			throw new RuntimeException("JSON plan creation failed", e);
		}
	}

	@Override
	public void dumpStreamingPlanAsJSON(File file) throws IOException {
		PrintWriter pw = null;
		try {
			pw = new PrintWriter(new FileOutputStream(file), false);
			pw.write(getStreamingPlanAsJSON());
			pw.flush();

		} finally {
			if (pw != null) {
				pw.close();
			}
		}
	}
}<|MERGE_RESOLUTION|>--- conflicted
+++ resolved
@@ -85,12 +85,8 @@
 	private Set<Integer> sources;
 	private Set<Integer> sinks;
 	private Map<Integer, Tuple2<Integer, List<String>>> virtualSelectNodes;
-<<<<<<< HEAD
 	private Map<Integer, Tuple2<Integer, OutputTag>> virtualOutputNodes;
 	private Map<Integer, Tuple2<Integer, StreamPartitioner<?>>> virtuaPartitionNodes;
-=======
-	private Map<Integer, Tuple2<Integer, StreamPartitioner<?>>> virtualPartitionNodes;
->>>>>>> e24a866b
 
 	protected Map<Integer, String> vertexIDtoBrokerID;
 	protected Map<Integer, Long> vertexIDtoLoopTimeout;
@@ -113,12 +109,8 @@
 	public void clear() {
 		streamNodes = new HashMap<>();
 		virtualSelectNodes = new HashMap<>();
-<<<<<<< HEAD
 		virtualOutputNodes = new HashMap<>();
-		virtuaPartitionNodes = new HashMap<>();
-=======
 		virtualPartitionNodes = new HashMap<>();
->>>>>>> e24a866b
 		vertexIDtoBrokerID = new HashMap<>();
 		vertexIDtoLoopTimeout  = new HashMap<>();
 		iterationSourceSinkPairs = new HashSet<>();
@@ -387,24 +379,16 @@
 				// selections that happen downstream override earlier selections
 				outputNames = virtualSelectNodes.get(virtualId).f1;
 			}
-<<<<<<< HEAD
+      
 			addEdgeInternal(upStreamVertexID, downStreamVertexID, typeNumber, partitioner, outputNames, null);
 		} else if (virtuaPartitionNodes.containsKey(upStreamVertexID)) {
-=======
-			addEdgeInternal(upStreamVertexID, downStreamVertexID, typeNumber, partitioner, outputNames);
-		} else if (virtualPartitionNodes.containsKey(upStreamVertexID)) {
->>>>>>> e24a866b
 			int virtualId = upStreamVertexID;
 			upStreamVertexID = virtualPartitionNodes.get(virtualId).f0;
 			if (partitioner == null) {
 				partitioner = virtualPartitionNodes.get(virtualId).f1;
 			}
-<<<<<<< HEAD
 
 			addEdgeInternal(upStreamVertexID, downStreamVertexID, typeNumber, partitioner, outputNames, outputTag);
-=======
-			addEdgeInternal(upStreamVertexID, downStreamVertexID, typeNumber, partitioner, outputNames);
->>>>>>> e24a866b
 		} else {
 			StreamNode upstreamNode = getStreamNode(upStreamVertexID);
 			StreamNode downstreamNode = getStreamNode(downStreamVertexID);
