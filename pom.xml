<?xml version="1.0" encoding="UTF-8"?>
<!--
Licensed to the Apache Software Foundation (ASF) under one
or more contributor license agreements.  See the NOTICE file
distributed with this work for additional information
regarding copyright ownership.  The ASF licenses this file
to you under the Apache License, Version 2.0 (the
"License"); you may not use this file except in compliance
with the License.  You may obtain a copy of the License at
  http://www.apache.org/licenses/LICENSE-2.0
Unless required by applicable law or agreed to in writing,
software distributed under the License is distributed on an
"AS IS" BASIS, WITHOUT WARRANTIES OR CONDITIONS OF ANY
KIND, either express or implied.  See the License for the
specific language governing permissions and limitations
under the License.
-->
<project xsi:schemaLocation="http://maven.apache.org/POM/4.0.0 http://maven.apache.org/xsd/maven-4.0.0.xsd"
		 xmlns="http://maven.apache.org/POM/4.0.0" xmlns:xsi="http://www.w3.org/2001/XMLSchema-instance">

	<parent>
		<groupId>org.apache</groupId>
		<artifactId>apache</artifactId>
		<version>20</version>
	</parent>

	<modelVersion>4.0.0</modelVersion>

	<groupId>org.apache.flink</groupId>
	<artifactId>flink-parent</artifactId>
	<version>1.14-SNAPSHOT</version>

	<name>Flink : </name>
	<packaging>pom</packaging>
	<url>https://flink.apache.org</url>
	<inceptionYear>2014</inceptionYear>

	<licenses>
		<license>
			<name>The Apache Software License, Version 2.0</name>
			<url>https://www.apache.org/licenses/LICENSE-2.0.txt</url>
			<distribution>repo</distribution>
		</license>
	</licenses>

	<scm>
		<url>https://github.com/apache/flink</url>
		<connection>git@github.com:apache/flink.git</connection>
		<developerConnection>scm:git:https://gitbox.apache.org/repos/asf/flink.git</developerConnection>
	</scm>

	<modules>
		<module>flink-annotations</module>
		<module>flink-core</module>
		<module>flink-java</module>
		<module>flink-scala</module>
		<module>flink-filesystems</module>
		<module>flink-runtime</module>
		<module>flink-runtime-web</module>
		<module>flink-optimizer</module>
		<module>flink-streaming-java</module>
		<module>flink-streaming-scala</module>
		<module>flink-connectors</module>
		<module>flink-formats</module>
		<module>flink-examples</module>
		<module>flink-clients</module>
		<module>flink-container</module>
		<module>flink-queryable-state</module>
		<module>flink-tests</module>
		<module>flink-end-to-end-tests</module>
		<module>flink-test-utils-parent</module>
		<module>flink-state-backends</module>
		<module>flink-libraries</module>
		<module>flink-table</module>
		<module>flink-quickstart</module>
		<module>flink-contrib</module>
		<module>flink-dist</module>
		<module>flink-mesos</module>
		<module>flink-metrics</module>
		<module>flink-yarn</module>
		<module>flink-yarn-tests</module>
		<module>flink-fs-tests</module>
		<module>flink-docs</module>
		<module>flink-python</module>
		<module>flink-walkthroughs</module>
		<module>flink-kubernetes</module>
		<module>flink-external-resources</module>
		<module>tools/ci/java-ci-tools</module>
	</modules>

	<properties>
		<project.build.sourceEncoding>UTF-8</project.build.sourceEncoding>
		<project.reporting.outputEncoding>UTF-8</project.reporting.outputEncoding>
		<hadoop.version>2.4.1</hadoop.version>
		<!-- Need to use a user property here because the surefire
			 forkCount is not exposed as a property. With this we can set
			 it on the "mvn" commandline in travis. -->
		<flink.forkCount>1C</flink.forkCount>
		<!-- Allow overriding the fork behaviour for the expensive tests in flink-tests
			 to avoid process kills due to container limits on TravisCI -->
		<flink.forkCountTestPackage>${flink.forkCount}</flink.forkCountTestPackage>
		<flink.reuseForks>true</flink.reuseForks>
		<flink.shaded.version>13.0</flink.shaded.version>
		<guava.version>18.0</guava.version>
		<akka.version>2.5.21</akka.version>
		<target.java.version>1.8</target.java.version>
		<slf4j.version>1.7.15</slf4j.version>
		<log4j.version>2.14.1</log4j.version>
		<!-- Overwrite default values from parent pom.
			 Intellij is (sometimes?) using those values to choose target language level
			 and thus is changing back to java 1.6 on each maven re-import -->
		<maven.compiler.source>${target.java.version}</maven.compiler.source>
		<maven.compiler.target>${target.java.version}</maven.compiler.target>
		<scala.macros.version>2.1.1</scala.macros.version>
		<!-- Default scala versions, must be overwritten by build profiles, so we set something
		invalid here -->
		<scala.version>2.11.12</scala.version>
		<scala.binary.version>2.11</scala.binary.version>
		<chill.version>0.7.6</chill.version>
		<zookeeper.version>3.4.14</zookeeper.version>
		<!-- Only the curator2 TestingServer works with ZK 3.4 -->
		<curator.version>2.12.0</curator.version>
		<jackson.version>2.12.1</jackson.version>
		<prometheus.version>0.8.1</prometheus.version>
		<avro.version>1.10.0</avro.version>
		<javax.activation.api.version>1.2.0</javax.activation.api.version>
		<jaxb.api.version>2.3.1</jaxb.api.version>
		<junit.version>4.13.2</junit.version>
		<mockito.version>2.21.0</mockito.version>
		<powermock.version>2.0.4</powermock.version>
		<hamcrest.version>1.3</hamcrest.version>
		<py4j.version>0.10.8.1</py4j.version>
		<beam.version>2.27.0</beam.version>
		<protoc.version>3.11.1</protoc.version>
		<arrow.version>0.16.0</arrow.version>
		<japicmp.skip>false</japicmp.skip>
		<flink.convergence.phase>validate</flink.convergence.phase>
		<!--
			Keeping the MiniKDC version fixed instead of taking hadoop version dependency
			to support testing Kafka, ZK etc., modules that does not have Hadoop dependency
			Starting Hadoop 3, org.apache.kerby will be used instead of MiniKDC. We may have
			to revisit the impact at that time.
		-->
		<minikdc.version>3.2.0</minikdc.version>
		<generated.docs.dir>./docs/layouts/shortcodes/generated</generated.docs.dir>
		<hive.version>2.3.4</hive.version>
		<hive-2.2.0-orc-version>1.4.3</hive-2.2.0-orc-version>
		<orc.version>1.5.6</orc.version>
		<!--
			Hive 2.3.4 relies on Hadoop 2.7.2 and later versions.
			For Hadoop 2.7, the minor Hadoop version supported for flink-shaded-hadoop-2-uber is 2.7.5
		-->
		<hivemetastore.hadoop.version>2.7.5</hivemetastore.hadoop.version>
<<<<<<< HEAD
		<japicmp.referenceVersion>1.13.1</japicmp.referenceVersion>
=======
		<japicmp.referenceVersion>1.13.0</japicmp.referenceVersion>
>>>>>>> 8758b21b
		<japicmp.outputDir>tools/japicmp-output</japicmp.outputDir>
		<spotless.version>2.4.2</spotless.version>

		<!-- Can be set to any value to reproduce a specific build. -->
		<test.randomization.seed/>
		<test.unit.pattern>**/*Test.*</test.unit.pattern>
	</properties>

	<dependencies>

		<dependency>
			<groupId>org.apache.flink</groupId>
			<artifactId>flink-shaded-force-shading</artifactId>
			<version>${flink.shaded.version}</version>
		</dependency>

		<!-- Root dependencies for all projects -->

		<!-- Logging API -->
		<dependency>
			<groupId>org.slf4j</groupId>
			<artifactId>slf4j-api</artifactId>
		</dependency>

		<!-- 'javax.annotation' classes like '@Nullable' -->
		<dependency>
			<groupId>com.google.code.findbugs</groupId>
			<artifactId>jsr305</artifactId>
		</dependency>

		<!-- test dependencies -->

		<dependency>
			<groupId>junit</groupId>
			<artifactId>junit</artifactId>
			<type>jar</type>
			<scope>test</scope>
		</dependency>

		<dependency>
			<groupId>org.mockito</groupId>
			<artifactId>mockito-core</artifactId>
			<version>${mockito.version}</version>
			<type>jar</type>
			<scope>test</scope>
		</dependency>

		<dependency>
			<groupId>org.powermock</groupId>
			<artifactId>powermock-module-junit4</artifactId>
			<version>${powermock.version}</version>
			<type>jar</type>
			<scope>test</scope>
		</dependency>

		<dependency>
			<groupId>org.powermock</groupId>
			<artifactId>powermock-api-mockito2</artifactId>
			<version>${powermock.version}</version>
			<type>jar</type>
			<scope>test</scope>
			<exclusions>
				<exclusion>
					<groupId>org.mockito</groupId>
					<artifactId>mockito-core</artifactId>
				</exclusion>
			</exclusions>
		</dependency>

		<dependency>
			<groupId>org.hamcrest</groupId>
			<artifactId>hamcrest-all</artifactId>
			<version>${hamcrest.version}</version>
			<type>jar</type>
			<scope>test</scope>
		</dependency>

		<!-- tests will have log4j as the default logging framework available -->

		<dependency>
			<groupId>org.apache.logging.log4j</groupId>
			<artifactId>log4j-slf4j-impl</artifactId>
			<scope>test</scope>
		</dependency>

		<dependency>
			<groupId>org.apache.logging.log4j</groupId>
			<artifactId>log4j-api</artifactId>
			<scope>test</scope>
		</dependency>

		<dependency>
			<groupId>org.apache.logging.log4j</groupId>
			<artifactId>log4j-core</artifactId>
			<scope>test</scope>
		</dependency>

		<dependency>
			<!-- API bridge between log4j 1 and 2 -->
			<groupId>org.apache.logging.log4j</groupId>
			<artifactId>log4j-1.2-api</artifactId>
			<scope>test</scope>
		</dependency>

	</dependencies>

	<!-- this section defines the module versions that are used if nothing else is specified. -->

	<dependencyManagement>
		<!-- WARN:
			DO NOT put 	guava,
						protobuf,
						asm,
						netty
					here. It will overwrite Hadoop's guava dependency (even though we handle it
			separatly in the flink-shaded-hadoop-2 dependency).
		-->
		<dependencies>

			<dependency>
				<groupId>org.apache.flink</groupId>
				<artifactId>flink-shaded-asm-7</artifactId>
				<version>7.1-${flink.shaded.version}</version>
			</dependency>

			<dependency>
				<groupId>org.apache.flink</groupId>
				<artifactId>flink-shaded-guava</artifactId>
				<version>18.0-${flink.shaded.version}</version>
			</dependency>

			<dependency>
				<groupId>org.apache.flink</groupId>
				<artifactId>flink-shaded-jackson</artifactId>
				<version>${jackson.version}-${flink.shaded.version}</version>
			</dependency>

			<dependency>
				<groupId>org.apache.flink</groupId>
				<artifactId>flink-shaded-jackson-module-jsonSchema</artifactId>
				<version>${jackson.version}-${flink.shaded.version}</version>
			</dependency>

			<dependency>
				<groupId>org.apache.flink</groupId>
				<artifactId>flink-shaded-netty</artifactId>
				<version>4.1.49.Final-${flink.shaded.version}</version>
			</dependency>

			<dependency>
				<groupId>org.apache.flink</groupId>
				<artifactId>flink-shaded-netty-tcnative-dynamic</artifactId>
				<version>2.0.30.Final-${flink.shaded.version}</version>
				<scope>test</scope>
			</dependency>

			<dependency>
				<groupId>org.apache.hadoop</groupId>
				<artifactId>hadoop-common</artifactId>
				<version>${hadoop.version}</version>
				<exclusions>
					<exclusion>
						<groupId>jdk.tools</groupId>
						<artifactId>jdk.tools</artifactId>
					</exclusion>
					<exclusion>
						<groupId>log4j</groupId>
						<artifactId>log4j</artifactId>
					</exclusion>
					<exclusion>
						<groupId>org.slf4j</groupId>
						<artifactId>slf4j-log4j12</artifactId>
					</exclusion>
				</exclusions>
			</dependency>

			<dependency>
				<groupId>org.apache.hadoop</groupId>
				<artifactId>hadoop-hdfs</artifactId>
				<version>${hadoop.version}</version>
				<exclusions>
					<exclusion>
						<groupId>jdk.tools</groupId>
						<artifactId>jdk.tools</artifactId>
					</exclusion>
					<exclusion>
						<groupId>log4j</groupId>
						<artifactId>log4j</artifactId>
					</exclusion>
					<exclusion>
						<groupId>org.slf4j</groupId>
						<artifactId>slf4j-log4j12</artifactId>
					</exclusion>
				</exclusions>
			</dependency>

			<dependency>
				<groupId>org.apache.hadoop</groupId>
				<artifactId>hadoop-mapreduce-client-core</artifactId>
				<version>${hadoop.version}</version>
				<exclusions>
					<exclusion>
						<groupId>jdk.tools</groupId>
						<artifactId>jdk.tools</artifactId>
					</exclusion>
					<exclusion>
						<groupId>log4j</groupId>
						<artifactId>log4j</artifactId>
					</exclusion>
					<exclusion>
						<groupId>org.slf4j</groupId>
						<artifactId>slf4j-log4j12</artifactId>
					</exclusion>
				</exclusions>
			</dependency>

			<dependency>
				<groupId>org.apache.hadoop</groupId>
				<artifactId>hadoop-yarn-common</artifactId>
				<version>${hadoop.version}</version>
				<exclusions>
					<exclusion>
						<groupId>jdk.tools</groupId>
						<artifactId>jdk.tools</artifactId>
					</exclusion>
					<exclusion>
						<groupId>log4j</groupId>
						<artifactId>log4j</artifactId>
					</exclusion>
					<exclusion>
						<groupId>org.slf4j</groupId>
						<artifactId>slf4j-log4j12</artifactId>
					</exclusion>
				</exclusions>
			</dependency>

			<dependency>
				<groupId>org.apache.hadoop</groupId>
				<artifactId>hadoop-yarn-client</artifactId>
				<version>${hadoop.version}</version>
				<exclusions>
					<exclusion>
						<groupId>jdk.tools</groupId>
						<artifactId>jdk.tools</artifactId>
					</exclusion>
					<exclusion>
						<groupId>log4j</groupId>
						<artifactId>log4j</artifactId>
					</exclusion>
					<exclusion>
						<groupId>org.slf4j</groupId>
						<artifactId>slf4j-log4j12</artifactId>
					</exclusion>
				</exclusions>
			</dependency>

			<dependency>
				<groupId>org.apache.flink</groupId>
				<artifactId>flink-shaded-zookeeper-3</artifactId>
				<version>${zookeeper.version}-${flink.shaded.version}</version>
			</dependency>

			<!-- This manages the 'javax.annotation' annotations (JSR305) -->
			<dependency>
				<groupId>com.google.code.findbugs</groupId>
				<artifactId>jsr305</artifactId>
				<version>1.3.9</version>
			</dependency>

			<dependency>
				<groupId>org.slf4j</groupId>
				<artifactId>slf4j-api</artifactId>
				<version>${slf4j.version}</version>
			</dependency>

			<dependency>
				<groupId>org.apache.logging.log4j</groupId>
				<artifactId>log4j-slf4j-impl</artifactId>
				<version>${log4j.version}</version>
			</dependency>

			<dependency>
				<groupId>org.apache.logging.log4j</groupId>
				<artifactId>log4j-api</artifactId>
				<version>${log4j.version}</version>
			</dependency>

			<dependency>
				<groupId>org.apache.logging.log4j</groupId>
				<artifactId>log4j-core</artifactId>
				<version>${log4j.version}</version>
			</dependency>

			<dependency>
				<!-- API bridge between log4j 1 and 2 -->
				<groupId>org.apache.logging.log4j</groupId>
				<artifactId>log4j-1.2-api</artifactId>
				<version>${log4j.version}</version>
			</dependency>

			<dependency>
				<groupId>org.apache.commons</groupId>
				<artifactId>commons-lang3</artifactId>
				<version>3.3.2</version>
			</dependency>

			<dependency>
				<groupId>org.xerial.snappy</groupId>
				<artifactId>snappy-java</artifactId>
				<version>1.1.8.3</version>
			</dependency>

			<dependency>
				<groupId>com.github.oshi</groupId>
				<artifactId>oshi-core</artifactId>
				<version>3.4.0</version>
			</dependency>

			<!-- We no longer align the avro version with the version bundled in Hadoop.
			 Users might need to downgrade the avro version for a particular Hadoop version. -->
			<dependency>
				<groupId>org.apache.avro</groupId>
				<artifactId>avro</artifactId>
				<version>${avro.version}</version>
			</dependency>

			<!-- For dependency convergence -->
			<dependency>
				<groupId>org.hamcrest</groupId>
				<artifactId>hamcrest-core</artifactId>
				<version>${hamcrest.version}</version>
			</dependency>

			<dependency>
				<!-- mockito/powermock mismatch -->
				<groupId>net.bytebuddy</groupId>
				<artifactId>byte-buddy</artifactId>
				<version>1.8.15</version>
			</dependency>

			<dependency>
				<!-- mockito/powermock mismatch -->
				<groupId>net.bytebuddy</groupId>
				<artifactId>byte-buddy-agent</artifactId>
				<version>1.8.15</version>
			</dependency>

			<!-- For dependency convergence -->
			<dependency>
				<groupId>org.objenesis</groupId>
				<artifactId>objenesis</artifactId>
				<version>2.1</version>
			</dependency>

			<!-- For dependency convergence -->
			<dependency>
				<groupId>com.typesafe</groupId>
				<artifactId>config</artifactId>
				<version>1.3.0</version>
			</dependency>

			<!-- For dependency convergence -->
			<dependency>
				<groupId>commons-logging</groupId>
				<artifactId>commons-logging</artifactId>
				<version>1.1.3</version>
			</dependency>

			<dependency>
				<groupId>com.fasterxml.jackson</groupId>
				<artifactId>jackson-bom</artifactId>
				<type>pom</type>
				<scope>import</scope>
				<version>2.12.1</version>
			</dependency>

			<dependency>
				<!-- re-branded javax.activation:javax.activation-api that is provided by flink-dist
				 	(the package names are identical!) -->
				<groupId>jakarta.activation</groupId>
				<artifactId>jakarta.activation-api</artifactId>
				<version>1.2.1</version>
				<scope>provided</scope>
			</dependency>

			<dependency>
				<!-- re-branded javax.xml.bind:jaxb-api that is provided by flink-dist
					(the package names are identical!) -->
				<groupId>jakarta.xml.bind</groupId>
				<artifactId>jakarta.xml.bind-api</artifactId>
				<version>2.3.2</version>
				<scope>provided</scope>
			</dependency>

			<!-- For dependency convergence -->
			<dependency>
				<groupId>junit</groupId>
				<artifactId>junit</artifactId>
				<version>${junit.version}</version>
			</dependency>

			<!-- Make sure we use a consistent commons-cli version throughout the project -->
			<dependency>
				<groupId>commons-cli</groupId>
				<artifactId>commons-cli</artifactId>
				<version>1.3.1</version>
			</dependency>

			<dependency>
				<groupId>commons-io</groupId>
				<artifactId>commons-io</artifactId>
				<version>2.8.0</version>
			</dependency>

			<!-- commons collections needs to be pinned to this critical security fix version -->
			<dependency>
				<groupId>commons-collections</groupId>
				<artifactId>commons-collections</artifactId>
				<version>3.2.2</version>
			</dependency>

			<!--We have to bump the commons-configuration to version 1.7 because Hadoop uses per
			default 1.6. This version has the problem that it depends on commons-beanutils-core and
			commons-digester. Commons-digester depends on commons-beanutils. Both dependencies are
			contains classes of commons-collections. Since the dependency reduced pom does not
			exclude commons-beanutils from commons-configuration, sbt would pull it in again. The
			solution is setting the version of commons-configuration to 1.7 which also depends on
			common-beanutils. Consequently, the dependency reduced pom will also contain an
			exclusion for commons-beanutils for commons-configuration. -->
			<dependency>
				<groupId>commons-configuration</groupId>
				<artifactId>commons-configuration</artifactId>
				<version>1.7</version>
			</dependency>

			<dependency>
				<groupId>commons-codec</groupId>
				<artifactId>commons-codec</artifactId>
				<version>1.13</version>
			</dependency>

			<dependency>
				<groupId>org.apache.commons</groupId>
				<artifactId>commons-math3</artifactId>
				<version>3.5</version>
			</dependency>

			<dependency>
				<groupId>org.apache.commons</groupId>
				<artifactId>commons-compress</artifactId>
				<version>1.20</version>
			</dependency>

			<!-- Managed dependency required for HBase in flink-connector-hbase -->
			<dependency>
				<groupId>org.javassist</groupId>
				<artifactId>javassist</artifactId>
				<version>3.24.0-GA</version>
			</dependency>

			<!-- joda time is pulled in different versions by different transitive dependencies-->
			<dependency>
				<groupId>joda-time</groupId>
				<artifactId>joda-time</artifactId>
				<version>2.5</version>
			</dependency>

			<dependency>
				<groupId>org.joda</groupId>
				<artifactId>joda-convert</artifactId>
				<version>1.7</version>
			</dependency>

			<!-- kryo used in different versions by Flink an chill -->
			<dependency>
				<groupId>com.esotericsoftware.kryo</groupId>
				<artifactId>kryo</artifactId>
				<version>2.24.0</version>
			</dependency>

			<dependency>
				<groupId>org.scala-lang</groupId>
				<artifactId>scala-library</artifactId>
				<version>${scala.version}</version>
			</dependency>

			<dependency>
				<groupId>org.scala-lang</groupId>
				<artifactId>scala-reflect</artifactId>
				<version>${scala.version}</version>
			</dependency>

			<dependency>
				<groupId>org.scala-lang</groupId>
				<artifactId>scala-compiler</artifactId>
				<version>${scala.version}</version>
			</dependency>

			<dependency>
				<groupId>org.clapper</groupId>
				<artifactId>grizzled-slf4j_${scala.binary.version}</artifactId>
				<version>1.3.2</version>
			</dependency>

			<dependency>
				<groupId>com.typesafe.akka</groupId>
				<artifactId>akka-actor_${scala.binary.version}</artifactId>
				<version>${akka.version}</version>
			</dependency>

			<dependency>
				<groupId>com.typesafe.akka</groupId>
				<artifactId>akka-remote_${scala.binary.version}</artifactId>
				<version>${akka.version}</version>
				<exclusions>
					<exclusion>
						<groupId>io.aeron</groupId>
						<artifactId>aeron-driver</artifactId>
					</exclusion>
					<exclusion>
						<groupId>io.aeron</groupId>
						<artifactId>aeron-client</artifactId>
					</exclusion>
				</exclusions>
			</dependency>

			<!-- Transitive dependency of akka-remote that we explicitly define to keep it
                visible after the shading (without relocation!) of akka-remote -->
			<dependency>
				<groupId>com.typesafe.akka</groupId>
				<artifactId>akka-stream_${scala.binary.version}</artifactId>
				<version>${akka.version}</version>
			</dependency>

			<!-- Transitive dependency of akka-remote that we explicitly define to keep it
                visible after the shading (without relocation!) of akka-remote -->
			<dependency>
				<groupId>com.typesafe.akka</groupId>
				<artifactId>akka-protobuf_${scala.binary.version}</artifactId>
				<version>${akka.version}</version>
			</dependency>

			<dependency>
				<groupId>com.typesafe.akka</groupId>
				<artifactId>akka-slf4j_${scala.binary.version}</artifactId>
				<version>${akka.version}</version>
			</dependency>

			<dependency>
				<groupId>org.scala-lang.modules</groupId>
				<artifactId>scala-parser-combinators_${scala.binary.version}</artifactId>
				<version>1.1.1</version>
			</dependency>

			<dependency>
				<groupId>com.typesafe.akka</groupId>
				<artifactId>akka-testkit_${scala.binary.version}</artifactId>
				<version>${akka.version}</version>
				<scope>test</scope>
			</dependency>

			<dependency>
				<groupId>org.scalatest</groupId>
				<artifactId>scalatest_${scala.binary.version}</artifactId>
				<version>3.0.0</version>
				<scope>test</scope>
			</dependency>

			<dependency>
				<groupId>com.github.scopt</groupId>
				<artifactId>scopt_${scala.binary.version}</artifactId>
				<version>3.5.0</version>
				<exclusions>
					<exclusion>
						<groupId>org.scala-lang</groupId>
						<artifactId>scala-library</artifactId>
					</exclusion>
				</exclusions>
			</dependency>

			<dependency>
				<groupId>org.apache.zookeeper</groupId>
				<artifactId>zookeeper</artifactId>
				<version>${zookeeper.version}</version>
				<exclusions>
					<exclusion>
						<groupId>log4j</groupId>
						<artifactId>log4j</artifactId>
					</exclusion>
					<exclusion>
						<groupId>org.slf4j</groupId>
						<artifactId>slf4j-log4j12</artifactId>
					</exclusion>
					<!-- Netty is only needed for ZK servers, not clients -->
					<exclusion>
						<groupId>io.netty</groupId>
						<artifactId>netty</artifactId>
					</exclusion>
					<!-- jline is optional for ZK console shell -->
					<exclusion>
						<groupId>jline</groupId>
						<artifactId>jline</artifactId>
					</exclusion>
				</exclusions>
			</dependency>

			<dependency>
				<!-- For dependency convergence
					On Java 8- this dependency is bundled with the JDK
					On Java 11+ this dependency is bundled in flink-dist -->
				<groupId>javax.xml.bind</groupId>
				<artifactId>jaxb-api</artifactId>
				<version>${jaxb.api.version}</version>
			</dependency>

			<dependency>
				<!-- For dependency convergence
					On Java 8- this dependency is bundled with the JDK
					On Java 11+ this dependency is bundled in flink-dist -->
				<groupId>javax.activation</groupId>
				<artifactId>javax.activation-api</artifactId>
				<version>${javax.activation.api.version}</version>
			</dependency>

			<!-- We have to define the versions for httpcore and httpclient here such that a consistent
			 version is used by the shaded hadoop jars and the flink-yarn-test project because of MNG-5899.

			 See FLINK-6836 for more details -->
			<dependency>
				<groupId>org.apache.httpcomponents</groupId>
				<artifactId>httpcore</artifactId>
				<version>4.4.6</version>
			</dependency>

			<dependency>
				<groupId>org.apache.httpcomponents</groupId>
				<artifactId>httpclient</artifactId>
				<version>4.5.3</version>
			</dependency>

			<dependency>
				<groupId>org.reflections</groupId>
				<artifactId>reflections</artifactId>
				<version>0.9.10</version>
				<scope>test</scope>
			</dependency>

			<dependency>
				<groupId>org.apache.flink</groupId>
				<artifactId>flink-test-utils-junit</artifactId>
				<version>${project.version}</version>
				<scope>test</scope>
			</dependency>

			<dependency>
				<!-- log4j2 has an optional dependency on disruptor which may affect other dependencies (like hive)
					pin the version here to make this behavior explicit -->
				<groupId>com.lmax</groupId>
				<artifactId>disruptor</artifactId>
				<version>3.4.2</version>
			</dependency>
			<dependency>
				<!-- Bumped for security purposes and making it work with Jackson dependencies (2.10.1) -->
				<groupId>org.yaml</groupId>
				<artifactId>snakeyaml</artifactId>
				<version>1.27</version>
			</dependency>
		</dependencies>
	</dependencyManagement>

	<profiles>
		<profile>
			<id>scala-2.11</id>
			<properties>
				<scala.version>2.11.12</scala.version>
				<scala.binary.version>2.11</scala.binary.version>
			</properties>
			<activation>
				<property>
					<name>!scala-2.12</name>
				</property>
			</activation>
			<!-- Scala Shell doesn't currently work with Scala 2.12 so only include
			when building for Scala 2.11. -->
			<modules>
				<module>flink-scala-shell</module>
			</modules>
			<build>
				<plugins>
					<!-- make sure we don't have any _2.10 or _2.12 dependencies when building
					for Scala 2.11 -->
					<plugin>
						<groupId>org.apache.maven.plugins</groupId>
						<artifactId>maven-enforcer-plugin</artifactId>
						<executions>
							<execution>
								<id>enforce-versions</id>
								<goals>
									<goal>enforce</goal>
								</goals>
								<configuration>
									<rules>
										<bannedDependencies>
											<excludes combine.children="append">
												<exclude>*:*_2.12</exclude>
												<exclude>*:*_2.10</exclude>
											</excludes>
										</bannedDependencies>
									</rules>
								</configuration>
							</execution>
						</executions>
					</plugin>
				</plugins>
			</build>
		</profile>


		<profile>
			<id>scala-2.12</id>
			<properties>
				<scala.version>2.12.7</scala.version>
				<scala.binary.version>2.12</scala.binary.version>
			</properties>
			<activation>
				<property>
					<name>scala-2.12</name>
				</property>
			</activation>
			<build>
				<plugins>
					<!-- don't run tests that don't work for Scala 2.12, because not all of the
					required test dependencies are available for Scala 2.12. The Kafka 0.9 connector
					still works with Scala 2.12 because it only needs the scala-version-independent
					kafka-clients dependency at runtime. -->
					<plugin>
						<groupId>org.codehaus.mojo</groupId>
						<artifactId>build-helper-maven-plugin</artifactId>
						<executions>
							<execution>
								<id>regex-property</id>
								<goals>
									<goal>regex-property</goal>
								</goals>
								<configuration>
									<name>maven.test.skip</name>
									<value>${project.artifactId}</value>
									<regex>(flink-scala-shell.*)</regex>
									<replacement>true</replacement>
									<failIfNoMatch>false</failIfNoMatch>
								</configuration>
							</execution>
						</executions>
					</plugin>
					<!-- make sure we don't have any _2.10 or _2.11 dependencies when building
					for Scala 2.12 -->
					<plugin>
						<groupId>org.apache.maven.plugins</groupId>
						<artifactId>maven-enforcer-plugin</artifactId>
						<executions>
							<execution>
								<id>enforce-versions</id>
								<goals>
									<goal>enforce</goal>
								</goals>
								<configuration>
									<rules>
										<bannedDependencies>
											<excludes combine.children="append">
												<exclude>*:*_2.11</exclude>
												<exclude>*:*_2.10</exclude>
											</excludes>
										</bannedDependencies>
									</rules>
								</configuration>
							</execution>
						</executions>
					</plugin>
				</plugins>
			</build>
		</profile>

		<profile>
			<id>enable-adaptive-scheduler</id>
			<build>
				<plugins>
					<plugin>
						<groupId>org.apache.maven.plugins</groupId>
						<artifactId>maven-surefire-plugin</artifactId>
						<configuration>
							<systemProperties>
								<flink.tests.enable-adaptive-scheduler>true</flink.tests.enable-adaptive-scheduler>
							</systemProperties>
							<excludedGroups>org.apache.flink.testutils.junit.FailsWithAdaptiveScheduler</excludedGroups>
						</configuration>
					</plugin>
				</plugins>
			</build>
		</profile>

		<profile>
			<id>java11</id>
			<activation>
				<jdk>[11,)</jdk>
			</activation>

			<build>
				<pluginManagement>
					<plugins>
						<plugin>
							<groupId>org.codehaus.mojo</groupId>
							<artifactId>build-helper-maven-plugin</artifactId>
							<version>1.7</version>
						</plugin>
						<plugin>
							<groupId>org.apache.maven.plugins</groupId>
							<artifactId>maven-shade-plugin</artifactId>
							<version>3.2.1</version>
						</plugin>
						<plugin>
							<groupId>com.github.siom79.japicmp</groupId>
							<artifactId>japicmp-maven-plugin</artifactId>
							<dependencies>
								<dependency>
									<groupId>javax.xml.bind</groupId>
									<artifactId>jaxb-api</artifactId>
									<version>2.3.0</version>
								</dependency>
								<dependency>
									<groupId>com.sun.xml.bind</groupId>
									<artifactId>jaxb-impl</artifactId>
									<version>2.3.0</version>
								</dependency>
								<dependency>
									<groupId>com.sun.xml.bind</groupId>
									<artifactId>jaxb-core</artifactId>
									<version>2.3.0</version>
								</dependency>
								<dependency>
									<groupId>javax.activation</groupId>
									<artifactId>activation</artifactId>
									<version>1.1.1</version>
								</dependency>
							</dependencies>
						</plugin>
						<plugin>
							<groupId>org.apache.maven.plugins</groupId>
							<artifactId>maven-surefire-plugin</artifactId>
							<configuration>
								<excludedGroups>org.apache.flink.testutils.junit.FailsOnJava11</excludedGroups>
							</configuration>
						</plugin>
						<plugin>
							<groupId>org.apache.maven.plugins</groupId>
							<artifactId>maven-javadoc-plugin</artifactId>
							<configuration>
								<additionalJOptions>
									<additionalJOption>--add-exports=java.base/sun.net.util=ALL-UNNAMED</additionalJOption>
								</additionalJOptions>
							</configuration>
						</plugin>
					</plugins>
				</pluginManagement>

				<plugins>
					<plugin>
						<groupId>org.apache.maven.plugins</groupId>
						<artifactId>maven-compiler-plugin</artifactId>
						<configuration>
							<source>11</source>
							<target>11</target>
							<compilerArgs combine.children="append">
								<arg>--add-exports=java.base/sun.net.util=ALL-UNNAMED</arg>
								<arg>--add-exports=java.management/sun.management=ALL-UNNAMED</arg>
								<arg>--add-exports=java.rmi/sun.rmi.registry=ALL-UNNAMED</arg>
								<arg>--add-exports=java.security.jgss/sun.security.krb5=ALL-UNNAMED</arg>
							</compilerArgs>
						</configuration>
					</plugin>
				</plugins>
			</build>
		</profile>

		<profile>
			<id>fast</id>
			<activation>
				<property>
					<name>fast</name>
				</property>
			</activation>
			<build>
				<pluginManagement>
					<plugins>
						<plugin>
							<groupId>org.apache.rat</groupId>
							<artifactId>apache-rat-plugin</artifactId>
							<configuration>
								<skip>true</skip>
							</configuration>
						</plugin>
						<plugin>
							<groupId>org.apache.maven.plugins</groupId>
							<artifactId>maven-checkstyle-plugin</artifactId>
							<configuration>
								<skip>true</skip>
							</configuration>
						</plugin>
						<plugin>
							<groupId>com.diffplug.spotless</groupId>
							<artifactId>spotless-maven-plugin</artifactId>
							<configuration>
								<skip>true</skip>
							</configuration>
						</plugin>
						<plugin>
							<groupId>org.scalastyle</groupId>
							<artifactId>scalastyle-maven-plugin</artifactId>
							<configuration>
								<skip>true</skip>
							</configuration>
						</plugin>
						<plugin>
							<groupId>org.apache.maven.plugins</groupId>
							<artifactId>maven-enforcer-plugin</artifactId>
							<configuration>
								<skip>true</skip>
							</configuration>
						</plugin>
						<plugin>
							<groupId>org.apache.maven.plugins</groupId>
							<artifactId>maven-javadoc-plugin</artifactId>
							<configuration>
								<skip>true</skip>
							</configuration>
						</plugin>
						<plugin>
							<groupId>com.github.siom79.japicmp</groupId>
							<artifactId>japicmp-maven-plugin</artifactId>
							<configuration>
								<skip>true</skip>
							</configuration>
						</plugin>
					</plugins>
				</pluginManagement>
			</build>
		</profile>

		<profile>
			<id>check-convergence</id>
			<activation>
				<property>
					<name>check-convergence</name>
				</property>
			</activation>
			<build>
				<plugins>
					<plugin>
						<groupId>org.apache.maven.plugins</groupId>
						<artifactId>maven-enforcer-plugin</artifactId>
						<executions>
							<execution>
								<id>dependency-convergence</id>
								<phase>${flink.convergence.phase}</phase>
							</execution>
						</executions>
					</plugin>
				</plugins>
			</build>
		</profile>

		<profile>
			<id>spotbugs</id>
			<activation>
				<property>
					<name>spotbugs</name>
				</property>
			</activation>
			<build>
				<plugins>
					<plugin>
						<groupId>com.github.hazendaz.spotbugs</groupId>
						<artifactId>spotbugs-maven-plugin</artifactId>
						<version>3.0.6</version>

						<executions>
							<execution>
								<id>findbugs-run</id>
								<phase>compile</phase>
								<goals>
									<goal>check</goal>
								</goals>
							</execution>
						</executions>

						<configuration>
							<xmlOutput>true</xmlOutput>
							<threshold>Low</threshold>
							<effort>default</effort>
							<findbugsXmlOutputDirectory>${project.build.directory}/spotbugs</findbugsXmlOutputDirectory>
							<excludeFilterFile>${rootDir}/tools/maven/spotbugs-exclude.xml</excludeFilterFile>
							<failOnError>true</failOnError>
						</configuration>
					</plugin>

					<plugin>
						<groupId>org.codehaus.mojo</groupId>
						<artifactId>xml-maven-plugin</artifactId>
						<version>1.0.1</version>
						<executions>
							<execution>
								<phase>verify</phase>
								<goals>
									<goal>transform</goal>
								</goals>
							</execution>
						</executions>
						<configuration>
							<transformationSets>
								<transformationSet>
									<dir>${project.build.directory}/spotbugs</dir>
									<outputDir>${project.build.directory}/spotbugs</outputDir>
									<!-- A list of available stylesheets can be found here: https://github.com/findbugsproject/findbugs/tree/master/findbugs/src/xsl -->
									<stylesheet>plain.xsl</stylesheet>

									<fileMappers>
										<fileMapper
											implementation="org.codehaus.plexus.components.io.filemappers.FileExtensionMapper">
											<targetExtension>.html</targetExtension>
										</fileMapper>
									</fileMappers>
								</transformationSet>
							</transformationSets>
						</configuration>
						<dependencies>
							<dependency>
								<groupId>com.github.hazendaz.spotbugs</groupId>
								<artifactId>spotbugs-maven-plugin</artifactId>
								<version>3.0.6</version>
							</dependency>
						</dependencies>
					</plugin>
				</plugins>
			</build>
		</profile>

		<profile>
            <!-- Kept for backwards compatiblity, the doc buildbot expects
                 this profile to exist.-->
			<id>aggregate-scaladoc</id>
		</profile>


		<profile>
			<!-- used for SNAPSHOT and regular releases -->
			<id>docs-and-source</id>
			<activation>
				<property>
					<name>docs-and-source</name>
				</property>
			</activation>
			<build>
				<plugins>
					<plugin>
						<groupId>org.apache.maven.plugins</groupId>
						<artifactId>maven-source-plugin</artifactId>
						<version>2.2.1</version><!--$NO-MVN-MAN-VER$-->
						<executions>
							<execution>
								<id>attach-sources</id>
								<goals>
									<goal>jar</goal>
								</goals>
							</execution>
						</executions>
					</plugin>
					<plugin>
						<groupId>org.apache.maven.plugins</groupId>
						<artifactId>maven-javadoc-plugin</artifactId>
						<configuration>
							<quiet>true</quiet>
						</configuration>
						<executions>
							<execution>
								<id>attach-javadocs</id>
								<goals>
									<goal>jar</goal>
								</goals>
							</execution>
						</executions>
					</plugin>
				</plugins>
			</build>
			<dependencies>
				<dependency>
					<!--
					This is necessary for building the java docs using Java 8. Otherwise the javadoc
					plugin will fail with "javadoc: error -
						com.sun.tools.doclets.internal.toolkit.util.DocletAbortException:
							com.sun.tools.javac.code.Symbol$CompletionFailure:
								class file for akka.testkit.TestKit not found"
					-->
					<groupId>com.typesafe.akka</groupId>
					<artifactId>akka-testkit_${scala.binary.version}</artifactId>
					<version>${akka.version}</version>
					<scope>provided</scope>
				</dependency>
			</dependencies>
		</profile>

		<profile>
			<id>release</id>
			<activation>
				<property>
					<name>release</name>
				</property>
			</activation>
			<properties>
				<target.java.version>1.8</target.java.version>
			</properties>
			<build>
				<plugins>
					<plugin>
						<groupId>org.apache.maven.plugins</groupId>
						<artifactId>maven-gpg-plugin</artifactId>
						<version>1.4</version>
						<executions>
							<execution>
								<id>sign-artifacts</id>
								<phase>verify</phase>
								<goals>
									<goal>sign</goal>
								</goals>
							</execution>
						</executions>
					</plugin>
					<plugin>
						<groupId>org.apache.maven.plugins</groupId>
						<artifactId>maven-enforcer-plugin</artifactId>
						<executions>
							<execution>
								<id>enforce-maven</id>
								<goals>
									<goal>enforce</goal>
								</goals>
								<configuration>
									<rules>
										<requireMavenVersion>
											<!-- maven version must be lower than 3.3. See FLINK-3158 -->
											<version>(,3.3)</version>
										</requireMavenVersion>
										<requireJavaVersion>
											<version>1.8.0</version>
										</requireJavaVersion>
									</rules>
								</configuration>
							</execution>
						</executions>
					</plugin>
					<plugin>
						<groupId>org.apache.maven.plugins</groupId>
						<artifactId>maven-javadoc-plugin</artifactId>
						<executions>
							<execution>
								<id>attach-javadocs</id>
								<goals>
									<goal>jar</goal>
								</goals>
							</execution>
						</executions>
					</plugin>
				</plugins>
				<pluginManagement>
					<plugins>
						<plugin>
							<groupId>org.apache.maven.plugins</groupId>
							<artifactId>maven-release-plugin</artifactId>
							<version>2.1</version>
							<configuration>
								<mavenExecutorId>forked-path</mavenExecutorId>
								<useReleaseProfile>false</useReleaseProfile>
								<arguments>${arguments} -Psonatype-oss-release</arguments>
							</configuration>
						</plugin>
					</plugins>
				</pluginManagement>
			</build>
		</profile>
	</profiles>

	<build>
		<plugins>
			<!--
			We need to include this here because some of our modules have transitive dependencies
			on jdbm1, which is of type "bundle". This only works if you include the
			maven-bundle-plugin (see https://issues.apache.org/jira/browse/DIRSHARED-134). We need
			the plugin in the root pom because Javadoc aggregation runs only in the root pom and
			not the specific poms. Not having this here was the cause for FLINK-7702.
			-->
			<plugin>
				<groupId>org.apache.felix</groupId>
				<artifactId>maven-bundle-plugin</artifactId>
				<version>3.0.1</version>
				<inherited>true</inherited>
				<extensions>true</extensions>
			</plugin>

			<plugin>
				<groupId>org.apache.maven.plugins</groupId>
				<artifactId>maven-jar-plugin</artifactId>
				<version>2.4</version><!--$NO-MVN-MAN-VER$-->
				<configuration>
					<archive>
						<!-- Globally exclude maven metadata, because it may accidentally bundle files we don't intend to -->
						<addMavenDescriptor>false</addMavenDescriptor>
						<manifest>
							<addDefaultImplementationEntries>true</addDefaultImplementationEntries>
							<addDefaultSpecificationEntries>true</addDefaultSpecificationEntries>
						</manifest>
					</archive>
				</configuration>
			</plugin>

			<plugin>
				<groupId>org.apache.rat</groupId>
				<artifactId>apache-rat-plugin</artifactId>
				<version>0.12</version><!--$NO-MVN-MAN-VER$-->
				<inherited>false</inherited>
				<executions>
					<execution>
						<phase>verify</phase>
						<goals>
							<goal>check</goal>
						</goals>
					</execution>
				</executions>
				<configuration>
					<excludeSubProjects>false</excludeSubProjects>
					<numUnapprovedLicenses>0</numUnapprovedLicenses>
					<licenses>
						<!-- Enforce this license:
							Licensed to the Apache Software Foundation (ASF) under one
							or more contributor license agreements.  See the NOTICE file
							distributed with this work for additional information
							regarding copyright ownership.  The ASF licenses this file
							to you under the Apache License, Version 2.0 (the
							"License"); you may not use this file except in compliance
							with the License.  You may obtain a copy of the License at
							  http://www.apache.org/licenses/LICENSE-2.0
							Unless required by applicable law or agreed to in writing,
							software distributed under the License is distributed on an
							"AS IS" BASIS, WITHOUT WARRANTIES OR CONDITIONS OF ANY
							KIND, either express or implied.  See the License for the
							specific language governing permissions and limitations
							under the License.
						-->
						<license implementation="org.apache.rat.analysis.license.SimplePatternBasedLicense">
							<licenseFamilyCategory>AL2 </licenseFamilyCategory>
							<licenseFamilyName>Apache License 2.0</licenseFamilyName>
							<notes />
							<patterns>
								<pattern>Licensed to the Apache Software Foundation (ASF) under one</pattern>
							</patterns>
						</license>
					</licenses>
					<licenseFamilies>
						<licenseFamily implementation="org.apache.rat.license.SimpleLicenseFamily">
							<familyName>Apache License 2.0</familyName>
						</licenseFamily>
					</licenseFamilies>
					<excludes>
						<!-- Additional files like .gitignore etc.-->
						<exclude>**/.*/**</exclude>
						<exclude>**/*.prefs</exclude>
						<exclude>**/*.log</exclude>
						<!-- External web libraries. -->
						<exclude>docs/**/jquery*</exclude>
						<exclude>docs/**/bootstrap*</exclude>
						<exclude>docs/themes/book/**</exclude>
						<exclude>docs/**/anchor*</exclude>
						<exclude>**/resources/**/font-awesome/**</exclude>
						<exclude>**/resources/**/jquery*</exclude>
						<exclude>**/resources/**/bootstrap*</exclude>
						<exclude>docs/resources/**</exclude>
						<exclude>docs/public/**</exclude>
						<exclude>docs/assets/github.css</exclude>
						<exclude>docs/static/flink-header-logo.svg</exclude>
						<exclude>docs/static/figs/*.svg</exclude>
						<exclude>docs/static/font-awesome/**</exclude>
						<exclude>docs/static/flink-header-logo.svg</exclude>
						<exclude>docs/static/figs/*.svg</exclude>
						<exclude>flink-clients/src/main/resources/web-docs/js/*d3.js</exclude>

						<!-- the licenses that are re-bundled -->
						<exclude>**/packaged_licenses/LICENSE.*.txt</exclude>
						<exclude>**/licenses/LICENSE*</exclude>
						<exclude>**/licenses-binary/LICENSE*</exclude>

						<!-- web dashboard config JSON files -->
						<exclude>flink-runtime-web/web-dashboard/package.json</exclude>
						<exclude>flink-runtime-web/web-dashboard/package-lock.json</exclude>
						<exclude>flink-runtime-web/web-dashboard/angular.json</exclude>
						<exclude>flink-runtime-web/web-dashboard/proxy.conf.json</exclude>
						<exclude>flink-runtime-web/web-dashboard/tsconfig.json</exclude>
						<exclude>flink-runtime-web/web-dashboard/tslint.json</exclude>
						<exclude>flink-runtime-web/web-dashboard/src/browserslist</exclude>
						<exclude>flink-runtime-web/web-dashboard/src/tsconfig.app.json</exclude>
						<exclude>flink-runtime-web/web-dashboard/src/tsconfig.spec.json</exclude>
						<exclude>flink-runtime-web/web-dashboard/src/tslint.json</exclude>

						<!-- web dashboard non-binary assets -->
						<exclude>flink-runtime-web/web-dashboard/src/assets/**</exclude>

						<!-- generated contents -->
						<exclude>flink-runtime-web/web-dashboard/web/**</exclude>

						<!-- downloaded and generated web libraries. -->
						<exclude>flink-runtime-web/web-dashboard/node_modules/**</exclude>
						<exclude>flink-runtime-web/web-dashboard/node/**</exclude>

						<!-- Test Data. -->
						<exclude>**/src/test/resources/*-data</exclude>
						<exclude>flink-tests/src/test/resources/testdata/terainput.txt</exclude>
                        <exclude>flink-formats/flink-avro/src/test/resources/flink_11-kryo_registrations</exclude>
						<exclude>flink-runtime/src/test/resources/flink_11-kryo_registrations</exclude>
						<exclude>flink-core/src/test/resources/kryo-serializer-config-snapshot-v1</exclude>
						<exclude>flink-formats/flink-avro/src/test/resources/avro/*.avsc</exclude>
						<exclude>out/test/flink-avro/avro/user.avsc</exclude>
						<exclude>flink-table/flink-sql-client/src/test/resources/*.out</exclude>
						<exclude>flink-table/flink-table-planner-blink/src/test/resources/**/*.out</exclude>
						<exclude>flink-yarn/src/test/resources/krb5.keytab</exclude>
						<exclude>flink-end-to-end-tests/test-scripts/test-data/**</exclude>
						<exclude>flink-end-to-end-tests/test-scripts/docker-hadoop-secure-cluster/config/keystore.jks</exclude>
						<exclude>flink-connectors/flink-connector-kafka/src/test/resources/**</exclude>
						<exclude>flink-connectors/flink-connector-hive/src/test/resources/**</exclude>
						<exclude>flink-end-to-end-tests/flink-tpcds-test/tpcds-tool/answer_set/*</exclude>
						<exclude>flink-end-to-end-tests/flink-tpcds-test/tpcds-tool/query/*</exclude>
						<exclude>flink-connectors/flink-connector-kinesis/src/test/resources/profile</exclude>

						<!-- snapshots -->
						<exclude>**/src/test/resources/serializer-snapshot-*</exclude>
						<exclude>**/src/test/resources/**/serializer-snapshot</exclude>
						<exclude>**/src/test/resources/**/test-data</exclude>
						<exclude>**/src/test/resources/*-snapshot</exclude>
						<exclude>**/src/test/resources/*.snapshot</exclude>
						<exclude>**/src/test/resources/*-savepoint</exclude>
						<exclude>flink-core/src/test/resources/serialized-kryo-serializer-1.3</exclude>
						<exclude>flink-core/src/test/resources/type-without-avro-serialized-using-kryo</exclude>
						<exclude>flink-formats/flink-avro/src/test/resources/flink-1.4-serializer-java-serialized</exclude>

						<exclude>flink-end-to-end-tests/flink-state-evolution-test/src/main/java/org/apache/flink/avro/generated/*</exclude>
						<exclude>flink-end-to-end-tests/flink-state-evolution-test/savepoints/*</exclude>
						<exclude>flink-formats/flink-avro/src/test/resources/testdata.avro</exclude>
						<exclude>flink-formats/flink-avro/src/test/java/org/apache/flink/formats/avro/generated/*.java</exclude>
						<exclude>flink-formats/flink-avro-confluent-registry/src/test/resources/*.json</exclude>
						<exclude>flink-formats/flink-avro-confluent-registry/src/test/resources/*.avro</exclude>
						<exclude>flink-formats/flink-json/src/test/resources/*.txt</exclude>
						<exclude>flink-formats/flink-parquet/src/test/java/org/apache/flink/formats/parquet/generated/*.java</exclude>
						<exclude>flink-formats/flink-parquet/src/test/resources/avro/**</exclude>
						<exclude>flink-formats/flink-parquet/src/test/resources/protobuf/**</exclude>
						<!-- netty test file, still Apache License 2.0 but with a different header -->
						<exclude>flink-runtime/src/test/java/org/apache/flink/runtime/io/network/buffer/AbstractByteBufTest.java</exclude>
						<!-- Configuration Files. -->
						<exclude>**/flink-bin/conf/workers</exclude>
						<exclude>**/flink-bin/conf/masters</exclude>
						<!-- Administrative files in the main trunk. -->
						<exclude>**/README.md</exclude>
						<exclude>.github/**</exclude>
						<!-- Build files -->
						<exclude>**/*.iml</exclude>
						<exclude>flink-quickstart/**/testArtifact/goal.txt</exclude>
						<!-- Generated content -->
						<exclude>out/**</exclude>
						<exclude>**/target/**</exclude>
						<exclude>**/scalastyle-output.xml</exclude>
						<exclude>build-target/**</exclude>
						<exclude>docs/layouts/shortcodes/generated/**</exclude>
						<!-- Tools: watchdog -->
						<exclude>tools/artifacts/**</exclude>
						<exclude>tools/flink*/**</exclude>
						<!-- Tools: japicmp output -->
						<exclude>tools/japicmp-output/**</exclude>
						<!-- artifacts created during release process -->
						<exclude>tools/releasing/release/**</exclude>
						<!-- manually installed version on travis -->
						<exclude>apache-maven-3.2.5/**</exclude>
						<!-- PyCharm -->
						<exclude>**/.idea/**</exclude>
						<!-- Generated code via Avro -->
						<exclude>flink-end-to-end-tests/flink-confluent-schema-registry/src/main/java/example/avro/**</exclude>
						<exclude>flink-end-to-end-tests/flink-datastream-allround-test/src/main/java/org/apache/flink/streaming/tests/avro/**</exclude>
						<!-- Files generated by jepsen tests -->
						<exclude>flink-jepsen/store/**</exclude>
						<exclude>flink-jepsen/docker/id_rsa*</exclude>
						<exclude>flink-jepsen/docker/nodes</exclude>

						<!-- flink-python -->
						<exclude>flink-python/lib/**</exclude>
						<exclude>flink-python/dev/download/**</exclude>
						<exclude>flink-python/docs/_build/**</exclude>

						<!-- AWS SDK config that does not support license headers -->
						<exclude>**/awssdk/global/handlers/execution.interceptors</exclude>
					</excludes>
				</configuration>
			</plugin>
			<plugin>
				<groupId>org.apache.maven.plugins</groupId>
				<artifactId>maven-checkstyle-plugin</artifactId>
			</plugin>
			<plugin>
				<groupId>com.diffplug.spotless</groupId>
				<artifactId>spotless-maven-plugin</artifactId>
			</plugin>
			<plugin>
				<groupId>org.apache.maven.plugins</groupId>
				<artifactId>maven-compiler-plugin</artifactId>
			</plugin>

			<!--surefire for unit tests and integration tests-->
			<plugin>
				<groupId>org.apache.maven.plugins</groupId>
				<artifactId>maven-surefire-plugin</artifactId>
				<version>2.22.1</version>
				<configuration>
					<forkCount>${flink.forkCount}</forkCount>
					<reuseForks>${flink.reuseForks}</reuseForks>
					<trimStackTrace>false</trimStackTrace>
					<systemPropertyVariables>
						<forkNumber>0${surefire.forkNumber}</forkNumber>
						<hadoop.version>${hadoop.version}</hadoop.version>
						<checkpointing.randomization>true</checkpointing.randomization>
						<project.basedir>${project.basedir}</project.basedir>
						<!--suppress MavenModelInspection -->
						<test.randomization.seed>${test.randomization.seed}</test.randomization.seed>
					</systemPropertyVariables>
					<argLine>-Xms256m -Xmx2048m -Dmvn.forkNumber=${surefire.forkNumber} -XX:+UseG1GC</argLine>
				</configuration>
				<executions>
					<!--execute all the unit tests-->
					<execution>
						<id>default-test</id>
						<phase>test</phase>
						<goals>
							<goal>test</goal>
						</goals>
						<configuration>
							<includes>
								<include>${test.unit.pattern}</include>
							</includes>
						</configuration>
					</execution>
					<!--execute all the integration tests-->
					<execution>
						<id>integration-tests</id>
						<phase>integration-test</phase>
						<goals>
							<goal>test</goal>
						</goals>
						<configuration>
							<includes>
								<include>**/*.*</include>
							</includes>
							<excludes>
								<exclude>${test.unit.pattern}</exclude>
							</excludes>
							<reuseForks>false</reuseForks>
						</configuration>
					</execution>
				</executions>
			</plugin>
			<plugin>
				<groupId>org.apache.maven.plugins</groupId>
				<artifactId>maven-eclipse-plugin</artifactId>
				<version>2.8</version>
				<configuration>
					<classpathContainers>
						<classpathContainer>
							org.eclipse.jdt.launching.JRE_CONTAINER
						</classpathContainer>
					</classpathContainers>
					<downloadSources>true</downloadSources>
					<downloadJavadocs>true</downloadJavadocs>
				</configuration>
			</plugin>

			<plugin>
				<groupId>org.apache.maven.plugins</groupId>
				<artifactId>maven-enforcer-plugin</artifactId>
				<executions>
					<execution>
						<id>enforce-maven</id>
						<goals>
							<goal>enforce</goal>
						</goals>
						<configuration>
							<rules>
								<requireMavenVersion>
									<!-- enforce at least mvn version 3.1.1 (see FLINK-12447) -->
									<version>[3.1.1,)</version>
								</requireMavenVersion>
								<requireJavaVersion>
									<version>${target.java.version}</version>
								</requireJavaVersion>
							</rules>
						</configuration>
					</execution>
					<execution>
						<id>ban-unsafe-snakeyaml</id>
						<goals>
							<goal>enforce</goal>
						</goals>
						<configuration>
							<rules>
								<bannedDependencies>
									<excludes>
										<exclude>org.yaml:snakeyaml:(,1.26]</exclude>
									</excludes>
									<includes>
										<!-- Snakeyaml is pulled in by many modules without using it in production,
											so there's no benefit in us investing time into bumping these. -->
										<include>org.yaml:snakeyaml:(,1.26]:*:test</include>
									</includes>
								</bannedDependencies>
							</rules>
						</configuration>
					</execution>
					<execution>
						<id>ban-unsafe-jackson</id>
						<goals>
							<goal>enforce</goal>
						</goals>
						<configuration>
							<rules>
								<bannedDependencies>
									<excludes>
										<exclude>com.fasterxml.jackson*:*:(,2.12.0]</exclude>
									</excludes>
								</bannedDependencies>
							</rules>
						</configuration>
					</execution>
					<execution>
						<id>forbid-log4j-1</id>
						<goals>
							<goal>enforce</goal>
						</goals>
						<configuration>
							<rules>
								<bannedDependencies>
									<excludes>
										<exclude>log4j:log4j</exclude>
										<exclude>org.slf4j:slf4j-log4j12</exclude>
									</excludes>
								</bannedDependencies>
							</rules>
						</configuration>
					</execution>
					<execution>
						<id>dependency-convergence</id>
						<!-- disabled by default as it interacts badly with shade-plugin -->
						<phase>none</phase>
						<goals>
							<goal>enforce</goal>
						</goals>
						<configuration>
							<rules>
								<dependencyConvergence/>
							</rules>
						</configuration>
					</execution>
				</executions>
			</plugin>

			<plugin>
				<groupId>org.apache.maven.plugins</groupId>
				<artifactId>maven-shade-plugin</artifactId>
				<configuration>
					<!-- This section contains the core configuration that is applied to every jar that we create.-->
					<filters combine.children="append">
						<filter>
							<artifact>*</artifact>
							<excludes>
								<!-- Globally exclude log4j.properties from our JAR files. -->
								<exclude>log4j.properties</exclude>
								<exclude>log4j2.properties</exclude>
								<exclude>log4j-test.properties</exclude>
								<exclude>log4j2-test.properties</exclude>
								<!-- Do not copy the signatures in the META-INF folder.
								Otherwise, this might cause SecurityExceptions when using the JAR. -->
								<exclude>META-INF/*.SF</exclude>
								<exclude>META-INF/*.DSA</exclude>
								<exclude>META-INF/*.RSA</exclude>
								<!-- META-INF/maven can contain 2 things:
									- For archetypes, it contains an archetype-metadata.xml.
									- For other jars, it contains the pom for all dependencies under the respective <groupId>/<artifactId>/ directory.

								 	We want to exclude the poms because they may be under an incompatible license,
								 	however the archetype metadata is required and we need to keep that around.

								 	This pattern excludes directories under META-INF/maven.
								 	('?*/**' does not work because '**' also matches zero directories;
								 	everything that matches '?*' also matches '?*/**')

									The initial '**' allows the pattern to also work for multi-release jars that may contain such entries under
									'META-INF/versions/11/META-INF/maven/'.
								 	-->
								<exclude>**/META-INF/maven/?*/?*/**</exclude>
							</excludes>
						</filter>
					</filters>
					<transformers combine.children="append">
						<!-- The service transformer is needed to merge META-INF/services files -->
						<transformer implementation="org.apache.maven.plugins.shade.resource.ServicesResourceTransformer"/>
						<!-- The ApacheNoticeResourceTransformer collects and aggregates NOTICE files -->
						<transformer implementation="org.apache.maven.plugins.shade.resource.ApacheNoticeResourceTransformer">
							<projectName>Apache Flink</projectName>
							<encoding>UTF-8</encoding>
						</transformer>
					</transformers>
				</configuration>
				<executions>
					<execution>
						<id>shade-flink</id>
						<phase>package</phase>
						<goals>
							<goal>shade</goal>
						</goals>
						<configuration>
							<shadeTestJar>true</shadeTestJar>
							<shadedArtifactAttached>false</shadedArtifactAttached>
							<createDependencyReducedPom>true</createDependencyReducedPom>
							<dependencyReducedPomLocation>${project.basedir}/target/dependency-reduced-pom.xml</dependencyReducedPomLocation>
							<!-- Filters MUST be appended; merging filters does not work properly, see MSHADE-305 -->
							<filters combine.children="append">
								<!-- drop entries into META-INF and NOTICE files for the dummy artifact -->
								<filter>
									<artifact>org.apache.flink:flink-shaded-force-shading</artifact>
									<excludes>
										<exclude>**</exclude>
									</excludes>
								</filter>
								<!-- io.netty:netty brings its own LICENSE.txt which we don't need -->
								<filter>
									<artifact>io.netty:netty</artifact>
									<excludes>
										<exclude>META-INF/LICENSE.txt</exclude>
									</excludes>
								</filter>
							</filters>
							<artifactSet>
								<includes>
									<!-- Unfortunately, the next line is necessary for now to force the execution
									of the Shade plugin upon all sub modules. This will generate effective poms,
									i.e. poms which do not contain properties which are derived from this root pom.
									In particular, the Scala version properties are defined in the root pom and without
									shading, the root pom would have to be Scala suffixed and thereby all other modules.
									Removing this exclusion will also cause compilation errors in at least
									1 module (flink-connector-elasticsearch5), for unknown reasons.
									-->
									<include>org.apache.flink:flink-shaded-force-shading</include>
								</includes>
							</artifactSet>
						</configuration>
					</execution>
				</executions>
			</plugin>

			<!-- generate configuration docs -->
			<plugin>
				<groupId>org.commonjava.maven.plugins</groupId>
				<artifactId>directory-maven-plugin</artifactId>
				<version>0.1</version>
				<executions>
					<execution>
						<id>directories</id>
						<goals>
							<goal>highest-basedir</goal>
						</goals>
						<phase>initialize</phase>
						<configuration>
							<property>rootDir</property>
						</configuration>
					</execution>
				</executions>
			</plugin>
		</plugins>

		<pluginManagement>
			<plugins>
				<plugin>
					<groupId>org.apache.maven.plugins</groupId>
					<artifactId>maven-compiler-plugin</artifactId>
					<version>3.8.0</version>
					<configuration>
						<source>${target.java.version}</source>
						<target>${target.java.version}</target>
						<!-- The semantics of this option are reversed, see MCOMPILER-209. -->
						<useIncrementalCompilation>false</useIncrementalCompilation>
						<compilerArgs>
							<!-- Prevents recompilation due to missing package-info.class, see MCOMPILER-205 -->
							<arg>-Xpkginfo:always</arg>
						</compilerArgs>
					</configuration>
				</plugin>

				<plugin>
					<groupId>org.apache.maven.plugins</groupId>
					<artifactId>maven-checkstyle-plugin</artifactId>
					<version>2.17</version>
					<dependencies>
						<dependency>
							<groupId>com.puppycrawl.tools</groupId>
							<artifactId>checkstyle</artifactId>
							<!-- Note: match version with docs/flinkDev/ide_setup.md -->
							<version>8.14</version>
						</dependency>
					</dependencies>
					<executions>
						<execution>
							<id>validate</id>
							<phase>validate</phase>
							<goals>
								<goal>check</goal>
							</goals>
						</execution>
					</executions>
					<configuration>
						<suppressionsLocation>/tools/maven/suppressions.xml</suppressionsLocation>
						<includeTestSourceDirectory>true</includeTestSourceDirectory>
						<configLocation>/tools/maven/checkstyle.xml</configLocation>
						<logViolationsToConsole>true</logViolationsToConsole>
						<failOnViolation>true</failOnViolation>
					</configuration>
				</plugin>

				<plugin>
					<groupId>com.diffplug.spotless</groupId>
					<artifactId>spotless-maven-plugin</artifactId>
					<version>${spotless.version}</version>
					<configuration>
						<java>
							<googleJavaFormat>
								<version>1.7</version>
								<style>AOSP</style>
							</googleJavaFormat>

							<!-- \# refers to the static imports -->
							<importOrder>
								<order>org.apache.flink,org.apache.flink.shaded,,javax,java,scala,\#</order>
							</importOrder>

							<removeUnusedImports />
						</java>
					</configuration>
					<executions>
						<execution>
							<id>spotless-check</id>
							<phase>validate</phase>
							<goals>
								<goal>check</goal>
							</goals>
						</execution>
					</executions>
				</plugin>


				<plugin>
					<groupId>org.apache.maven.plugins</groupId>
					<artifactId>maven-javadoc-plugin</artifactId>
					<version>2.9.1</version><!--$NO-MVN-MAN-VER$-->
					<configuration>
						<quiet>true</quiet>
						<detectOfflineLinks>false</detectOfflineLinks>
						<additionalJOptions combine.children="append">
							<additionalJOption>-Xdoclint:none</additionalJOption>
						</additionalJOptions>
					</configuration>
				</plugin>

				<plugin>
					<groupId>org.apache.maven.plugins</groupId>
					<artifactId>maven-enforcer-plugin</artifactId>
					<version>3.0.0-M1</version>
				</plugin>

				<plugin>
					<groupId>org.apache.maven.plugins</groupId>
					<artifactId>maven-dependency-plugin</artifactId>
					<version>3.1.1</version>
					<dependencies>
						<dependency>
							<!-- Required for Java 11 support until 3.1.2 is released -->
							<groupId>org.apache.maven.shared</groupId>
							<artifactId>maven-dependency-analyzer</artifactId>
							<version>1.11.1</version>
						</dependency>
					</dependencies>
					<configuration>
						<ignoredUsedUndeclaredDependencies combine.children="append">
							<!-- allow using transitive Flink dependencies for brevity -->
							<dependency>org.apache.flink:*</dependency>
							<!-- False positive since we use hamcrest-all -->
							<dependency>org.hamcrest:hamcrest-core</dependency>
							<!-- transitive powermock test dependencies; excluded for brevity -->
							<dependency>org.powermock:powermock-core</dependency>
							<dependency>org.powermock:powermock-reflect</dependency>
							<dependency>org.powermock:powermock-api-support</dependency>
						</ignoredUsedUndeclaredDependencies>
						<ignoredUnusedDeclaredDependencies combine.children="append">
							<!-- build dependency, required for shading; does not contain any classes -->
							<dependency>org.apache.flink:force-shading</dependency>
							<!-- compile dependencies; defined in root pom for brevity -->
							<dependency>com.google.code.findbugs:jsr305</dependency>
							<dependency>org.scala-lang:scala-compiler</dependency>
							<!-- logging dependencies; defined in root pom for brevity
									some modules may not use any logging, but that's not a problem
									implementations are loaded via reflection and are always detected as unused -->
							<dependency>org.slf4j:slf4j-api</dependency>
							<!-- log4j1 -->
							<dependency>log4j:log4j</dependency>
							<dependency>org.slf4j:slf4j-log4j12</dependency>
							<!-- log4j2 -->
							<dependency>org.apache.logging.log4j:log4j-slf4j-impl</dependency>
							<dependency>org.apache.logging.log4j:log4j-api</dependency>
							<dependency>org.apache.logging.log4j:log4j-core</dependency>
							<dependency>org.apache.logging.log4j:log4j-1.2-api</dependency>
							<!-- test dependencies; defined in root pom for brevity -->
							<dependency>org.apache.flink:flink-test-utils-junit</dependency>
							<dependency>junit:junit</dependency>
							<dependency>org.mockito:mockito-core</dependency>
							<dependency>org.powermock:powermock-api-mockito2</dependency>
							<dependency>org.powermock:powermock-module-junit4</dependency>
							<dependency>org.hamcrest:hamcrest-all</dependency>
						</ignoredUnusedDeclaredDependencies>
					</configuration>
				</plugin>

				<!-- Pin the version of the maven shade plugin -->
				<plugin>
					<groupId>org.apache.maven.plugins</groupId>
					<artifactId>maven-shade-plugin</artifactId>
					<version>3.1.1</version>
				</plugin>

				<plugin>
					<!-- Inherited from Apache parent, but not actually used. Disable to reduce noise. -->
					<groupId>org.apache.maven.plugins</groupId>
					<artifactId>maven-site-plugin</artifactId>
					<executions>
						<execution>
							<id>attach-descriptor</id>
							<phase>none</phase>
						</execution>
					</executions>
				</plugin>

				<!-- configure scala style -->
				<plugin>
					<groupId>org.scalastyle</groupId>
					<artifactId>scalastyle-maven-plugin</artifactId>
					<version>1.0.0</version>
					<executions>
						<execution>
							<goals>
								<goal>check</goal>
							</goals>
						</execution>
					</executions>
					<configuration>
						<verbose>false</verbose>
						<failOnViolation>true</failOnViolation>
						<includeTestSourceDirectory>true</includeTestSourceDirectory>
						<failOnWarning>false</failOnWarning>
						<sourceDirectory>${basedir}/src/main/scala</sourceDirectory>
						<testSourceDirectory>${basedir}/src/test/scala</testSourceDirectory>
						<outputFile>${project.basedir}/target/scalastyle-output.xml</outputFile>
						<inputEncoding>UTF-8</inputEncoding>
						<outputEncoding>UTF-8</outputEncoding>
					</configuration>
				</plugin>

				<!-- set scala maven plugin version -->
				<plugin>
					<groupId>net.alchim31.maven</groupId>
					<artifactId>scala-maven-plugin</artifactId>
					<version>3.2.2</version>
					<configuration>
						<args>
							<arg>-nobootcp</arg>
							<arg>-target:jvm-${target.java.version}</arg>
						</args>
						<jvmArgs>
							<arg>-Xss2m</arg>
						</jvmArgs>
					</configuration>
				</plugin>

				<!-- Configuration for the binary compatibility checker -->
				<plugin>
					<groupId>com.github.siom79.japicmp</groupId>
					<artifactId>japicmp-maven-plugin</artifactId>
					<version>0.11.0</version>
					<configuration>
						<oldVersion>
							<dependency>
								<groupId>org.apache.flink</groupId>
								<artifactId>${project.artifactId}</artifactId>
								<version>${japicmp.referenceVersion}</version>
								<type>${project.packaging}</type>
							</dependency>
						</oldVersion>
						<newVersion>
							<file>
								<path>${project.build.directory}/${project.artifactId}-${project.version}.${project.packaging}</path>
							</file>
						</newVersion>
						<parameter>
							<onlyModified>true</onlyModified>
							<includes>
								<include>@org.apache.flink.annotation.Public</include>
								<!-- The following line is un-commented by tools/releasing/update_japicmp_configuration.sh
								 	as part of the release process -->
								<include>@org.apache.flink.annotation.PublicEvolving</include>
							</includes>
							<excludes>
								<exclude>@org.apache.flink.annotation.Internal</exclude>
								<exclude>org.apache.flink.streaming.api.datastream.DataStream#DataStream(org.apache.flink.streaming.api.environment.StreamExecutionEnvironment,org.apache.flink.streaming.api.transformations.StreamTransformation)</exclude>
								<exclude>org.apache.flink.streaming.api.environment.LegacyLocalStreamEnvironment</exclude>
								<exclude>org.apache.flink.streaming.api.functions.sink.RichSinkFunction#invoke(java.lang.Object)</exclude>
								<exclude>org.apache.flink.streaming.api.functions.sink.SinkFunction</exclude>
								<exclude>org.apache.flink.api.java.hadoop.mapred.HadoopInputFormat</exclude>
								<exclude>org.apache.flink.api.java.hadoop.mapred.HadoopOutputFormat</exclude>
								<exclude>org.apache.flink.api.java.hadoop.mapreduce.HadoopInputFormat</exclude>
								<exclude>org.apache.flink.api.java.hadoop.mapreduce.HadoopOutputFormat</exclude>
								<exclude>org.apache.flink.api.scala.hadoop.mapred.HadoopInputFormat</exclude>
								<exclude>org.apache.flink.api.scala.hadoop.mapred.HadoopOutputFormat</exclude>
								<exclude>org.apache.flink.api.scala.hadoop.mapreduce.HadoopInputFormat</exclude>
								<exclude>org.apache.flink.api.scala.hadoop.mapreduce.HadoopOutputFormat</exclude>
							</excludes>
							<accessModifier>public</accessModifier>
							<breakBuildOnModifications>false</breakBuildOnModifications>
							<breakBuildOnBinaryIncompatibleModifications>true</breakBuildOnBinaryIncompatibleModifications>
							<breakBuildOnSourceIncompatibleModifications>true</breakBuildOnSourceIncompatibleModifications>
							<onlyBinaryIncompatible>false</onlyBinaryIncompatible>
							<includeSynthetic>true</includeSynthetic>
							<ignoreMissingClasses>false</ignoreMissingClasses>
							<skipPomModules>true</skipPomModules>
							<!-- Don't break build on newly added maven modules -->
							<ignoreNonResolvableArtifacts>true</ignoreNonResolvableArtifacts>
						</parameter>
						<projectBuildDir>${rootDir}/${japicmp.outputDir}/${project.artifactId}</projectBuildDir>
						<dependencies>
							<dependency>
								<groupId>org.apache.flink</groupId>
								<artifactId>flink-annotations</artifactId>
								<version>${project.version}</version>
							</dependency>
						</dependencies>
					</configuration>
					<executions>
						<execution>
							<phase>verify</phase>
							<goals>
								<goal>cmp</goal>
							</goals>
						</execution>
					</executions>
				</plugin>

				<plugin>
					<!-- run via "mvn org.owasp:dependency-check-maven:aggregate" -->
					<groupId>org.owasp</groupId>
					<artifactId>dependency-check-maven</artifactId>
					<version>5.0.0-M2</version>
					<configuration>
						<format>ALL</format>
						<skipSystemScope>true</skipSystemScope>
						<skipProvidedScope>true</skipProvidedScope>
						<excludes>
							<exclude>*flink-docs</exclude>
							<exclude>*flink-end-to-end-tests</exclude>
							<exclude>*flink-fs-tests*</exclude>
							<exclude>*flink-yarn-tests*</exclude>
						</excludes>
					</configuration>
				</plugin>
			</plugins>
		</pluginManagement>
	</build>

</project><|MERGE_RESOLUTION|>--- conflicted
+++ resolved
@@ -151,11 +151,7 @@
 			For Hadoop 2.7, the minor Hadoop version supported for flink-shaded-hadoop-2-uber is 2.7.5
 		-->
 		<hivemetastore.hadoop.version>2.7.5</hivemetastore.hadoop.version>
-<<<<<<< HEAD
-		<japicmp.referenceVersion>1.13.1</japicmp.referenceVersion>
-=======
 		<japicmp.referenceVersion>1.13.0</japicmp.referenceVersion>
->>>>>>> 8758b21b
 		<japicmp.outputDir>tools/japicmp-output</japicmp.outputDir>
 		<spotless.version>2.4.2</spotless.version>
 
@@ -2078,9 +2074,10 @@
 								<include>@org.apache.flink.annotation.Public</include>
 								<!-- The following line is un-commented by tools/releasing/update_japicmp_configuration.sh
 								 	as part of the release process -->
-								<include>@org.apache.flink.annotation.PublicEvolving</include>
+								<!--<include>@org.apache.flink.annotation.PublicEvolving</include>-->
 							</includes>
 							<excludes>
+								<exclude>@org.apache.flink.annotation.PublicEvolving</exclude>
 								<exclude>@org.apache.flink.annotation.Internal</exclude>
 								<exclude>org.apache.flink.streaming.api.datastream.DataStream#DataStream(org.apache.flink.streaming.api.environment.StreamExecutionEnvironment,org.apache.flink.streaming.api.transformations.StreamTransformation)</exclude>
 								<exclude>org.apache.flink.streaming.api.environment.LegacyLocalStreamEnvironment</exclude>
