--- conflicted
+++ resolved
@@ -20,7 +20,6 @@
 import java.io.IOException;
 import java.net.ServerSocket;
 import java.net.Socket;
-import java.net.SocketTimeoutException;
 
 import static org.apache.flink.python.api.PythonPlanBinder.FLINK_PYTHON2_BINARY_PATH;
 import static org.apache.flink.python.api.PythonPlanBinder.FLINK_PYTHON3_BINARY_PATH;
@@ -54,23 +53,7 @@
 	}
 
 	public void open(String tmpPath, String args) throws IOException {
-<<<<<<< HEAD
 		startPython(tmpPath, args);
-=======
-		server = new ServerSocket(0);
-		server.setSoTimeout(50);
-		startPython(tmpPath, args);
-		while (true) {
-			try {
-				socket = server.accept();
-				break;
-			} catch (SocketTimeoutException ignored) {
-				checkPythonProcessHealth();
-			}
-		}
-		sender = new PythonPlanSender(socket.getOutputStream());
-		receiver = new PythonPlanReceiver(socket.getInputStream());
->>>>>>> f31a55e0
 	}
 
 	private void startPython(String tmpPath, String args) throws IOException {
@@ -91,26 +74,13 @@
 		} catch (InterruptedException ignored) {
 		}
 
-<<<<<<< HEAD
-		try {
-			int value = process.exitValue();
-			if (value != 0) {
-				throw new RuntimeException("Plan file caused an error. Check log-files for details.");
-			}
-			if (value == 0) {
-				throw new RuntimeException("Plan file exited prematurely without an error.");
-			}
-		} catch (IllegalThreadStateException ise) {//Process still running
-		}
+		checkPythonProcessHealth();
 	}
 
 	public void startPlanMode() throws IOException {
 		server = new ServerSocket(0);
 		//If after 5 seconds Python doesn't respond, check to see if the Python process has exited
 		server.setSoTimeout(5000);
-=======
-		checkPythonProcessHealth();
->>>>>>> f31a55e0
 
 		process.getOutputStream().write("plan\n".getBytes(ConfigConstants.DEFAULT_CHARSET));
 		process.getOutputStream().write((server.getLocalPort() + "\n").getBytes(ConfigConstants.DEFAULT_CHARSET));
@@ -125,26 +95,21 @@
 		if (isPythonRunning()) {
 			process.destroy();
 		}
+		try {
+			socket.close();
+		} catch (IOException e) {
+			LOG.error("Failed to close socket.", e);
+		}
 	}
 
 	public boolean isPythonRunning() {
 		try {
 			process.exitValue();
-<<<<<<< HEAD
-		} catch (NullPointerException npe) { //exception occurred before process was started
+		} catch (NullPointerException ignored) { //exception occurred before process was started
 		} catch (IllegalThreadStateException ise) { //process still active
 			return true;
-=======
-		} catch (NullPointerException ignored) { //exception occurred before process was started
-		} catch (IllegalThreadStateException ignored) { //process still active
-			process.destroy();
-		} finally {
-			try {
-				socket.close();
-			} catch (IOException e) {
-				LOG.error("Failed to close socket.", e);
-			}
 		}
+		return false;
 	}
 
 	private void checkPythonProcessHealth() {
@@ -156,8 +121,6 @@
 				throw new RuntimeException("Plan file exited prematurely without an error.");
 			}
 		} catch (IllegalThreadStateException ignored) {//Process still running
->>>>>>> f31a55e0
 		}
-		return false;
 	}
 }