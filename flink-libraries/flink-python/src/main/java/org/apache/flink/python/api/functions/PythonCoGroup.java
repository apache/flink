--- conflicted
+++ resolved
@@ -36,11 +36,7 @@
 
 	public PythonCoGroup(int envID, int setID, TypeInformation<OUT> typeInformation) {
 		this.typeInformation = typeInformation;
-<<<<<<< HEAD
-		streamer = new PythonStreamer(this, envID, setID, true);
-=======
-		streamer = new PythonStreamer<>(this, id, true);
->>>>>>> f31a55e0
+		streamer = new PythonStreamer<>(this, envID, setID, true);
 	}
 
 	/**
