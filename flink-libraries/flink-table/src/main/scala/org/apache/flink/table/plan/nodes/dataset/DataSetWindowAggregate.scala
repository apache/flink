--- conflicted
+++ resolved
@@ -29,10 +29,7 @@
 import org.apache.flink.table.calcite.FlinkRelBuilder.NamedWindowProperty
 import org.apache.flink.table.calcite.FlinkTypeFactory
 import org.apache.flink.table.codegen.CodeGenerator
-<<<<<<< HEAD
-=======
 import org.apache.flink.table.expressions.ExpressionUtils._
->>>>>>> 44fb035e
 import org.apache.flink.table.plan.logical._
 import org.apache.flink.table.plan.nodes.CommonAggregate
 import org.apache.flink.table.runtime.aggregate.AggregateUtil.{CalcitePair, _}
@@ -129,12 +126,8 @@
           isTimeIntervalLiteral(size),
           caseSensitive)
 
-<<<<<<< HEAD
-      case EventTimeSessionGroupWindow(_, _, gap) =>
-=======
       case SessionGroupWindow(_, timeField, gap)
           if isTimePoint(timeField.resultType) || isLong(timeField.resultType) =>
->>>>>>> 44fb035e
         createEventTimeSessionWindowDataSet(generator, inputDS, caseSensitive)
 
       case SlidingGroupWindow(_, timeField, size, slide)
