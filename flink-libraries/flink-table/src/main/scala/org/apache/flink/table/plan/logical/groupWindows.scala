/*
 * Licensed to the Apache Software Foundation (ASF) under one
 * or more contributor license agreements.  See the NOTICE file
 * distributed with this work for additional information
 * regarding copyright ownership.  The ASF licenses this file
 * to you under the Apache License, Version 2.0 (the
 * "License"); you may not use this file except in compliance
 * with the License.  You may obtain a copy of the License at
 *
 *     http://www.apache.org/licenses/LICENSE-2.0
 *
 * Unless required by applicable law or agreed to in writing, software
 * distributed under the License is distributed on an "AS IS" BASIS,
 * WITHOUT WARRANTIES OR CONDITIONS OF ANY KIND, either express or implied.
 * See the License for the specific language governing permissions and
 * limitations under the License.
 */

package org.apache.flink.table.plan.logical

import org.apache.flink.table.api.{BatchTableEnvironment, StreamTableEnvironment, TableEnvironment}
import org.apache.flink.table.expressions.ExpressionUtils.{isRowCountLiteral, isRowtimeAttribute, isTimeAttribute, isTimeIntervalLiteral}
import org.apache.flink.table.expressions._
import org.apache.flink.table.typeutils.TypeCheckUtils.{isTimePoint, isLong}
import org.apache.flink.table.validate.{ValidationFailure, ValidationResult, ValidationSuccess}

<<<<<<< HEAD
abstract class EventTimeGroupWindow(
    alias: Expression,
    time: Expression)
  extends LogicalWindow(alias) {

  override def validate(tableEnv: TableEnvironment): ValidationResult = {
    val valid = super.validate(tableEnv)
    if (valid.isFailure) {
        return valid
    }

    tableEnv match {
      case _: StreamTableEnvironment =>
        time match {
          case RowtimeAttribute() =>
            ValidationSuccess
          case _ =>
            ValidationFailure("Event-time window expects a 'rowtime' time field.")
      }
      case _: BatchTableEnvironment =>
        if (!TypeCoercion.canCast(time.resultType, BasicTypeInfo.LONG_TYPE_INFO)) {
          ValidationFailure(s"Event-time window expects a time field that can be safely cast " +
            s"to Long, but is ${time.resultType}")
        } else {
          ValidationSuccess
        }
    }

  }
}

abstract class ProcessingTimeGroupWindow(alias: Expression) extends LogicalWindow(alias) {
  override def validate(tableEnv: TableEnvironment): ValidationResult = {
    val valid = super.validate(tableEnv)
    if (valid.isFailure) {
      return valid
    }

    tableEnv match {
      case b: BatchTableEnvironment => ValidationFailure(
        "Window on batch must declare a time attribute over which the query is evaluated.")
      case _ =>
        ValidationSuccess
    }
  }
}

=======
>>>>>>> 44fb035e
// ------------------------------------------------------------------------------------------------
// Tumbling group windows
// ------------------------------------------------------------------------------------------------

<<<<<<< HEAD
object TumblingGroupWindow {
  def validate(tableEnv: TableEnvironment, size: Expression): ValidationResult = size match {
    case Literal(_, TimeIntervalTypeInfo.INTERVAL_MILLIS) =>
      ValidationSuccess
    case Literal(_, RowIntervalTypeInfo.INTERVAL_ROWS) =>
      ValidationSuccess
    case _ =>
      ValidationFailure("Tumbling window expects size literal of type Interval of Milliseconds " +
        "or Interval of Rows.")
  }
}

case class ProcessingTimeTumblingGroupWindow(
    override val alias: Expression,
    size: Expression)
  extends ProcessingTimeGroupWindow(alias) {

  override def resolveExpressions(resolve: (Expression) => Expression): LogicalWindow =
    ProcessingTimeTumblingGroupWindow(
      resolve(alias),
      resolve(size))

  override def validate(tableEnv: TableEnvironment): ValidationResult =
    super.validate(tableEnv).orElse(TumblingGroupWindow.validate(tableEnv, size))

  override def toString: String = s"ProcessingTimeTumblingGroupWindow($alias, $size)"
}

case class EventTimeTumblingGroupWindow(
    override val alias: Expression,
=======
case class TumblingGroupWindow(
    alias: Expression,
>>>>>>> 44fb035e
    timeField: Expression,
    size: Expression)
  extends LogicalWindow(
    alias,
    timeField) {

  override def resolveExpressions(resolve: (Expression) => Expression): LogicalWindow =
<<<<<<< HEAD
    EventTimeTumblingGroupWindow(
=======
    TumblingGroupWindow(
>>>>>>> 44fb035e
      resolve(alias),
      resolve(timeField),
      resolve(size))

  override def validate(tableEnv: TableEnvironment): ValidationResult =
    super.validate(tableEnv).orElse(
      tableEnv match {

        // check size
        case _ if !isTimeIntervalLiteral(size) && !isRowCountLiteral(size) =>
          ValidationFailure(
            "Tumbling window expects size literal of type Interval of Milliseconds " +
              "or Interval of Rows.")

        // check time attribute
        case _: StreamTableEnvironment if !isTimeAttribute(timeField) =>
          ValidationFailure(
            "Tumbling window expects a time attribute for grouping in a stream environment.")
        case _: BatchTableEnvironment
          if !(isTimePoint(timeField.resultType) || isLong(timeField.resultType)) =>
          ValidationFailure(
            "Tumbling window expects a time attribute for grouping in a stream environment.")

        // check row intervals on event-time
        case _: StreamTableEnvironment
            if isRowCountLiteral(size) && isRowtimeAttribute(timeField) =>
          ValidationFailure(
            "Event-time grouping windows on row intervals in a stream environment " +
              "are currently not supported.")

        case _ =>
          ValidationSuccess
      }
    )

  override def toString: String = s"TumblingGroupWindow($alias, $timeField, $size)"
}

// ------------------------------------------------------------------------------------------------
// Sliding group windows
// ------------------------------------------------------------------------------------------------

<<<<<<< HEAD
object SlidingGroupWindow {
  def validate(
      tableEnv: TableEnvironment,
      size: Expression,
      slide: Expression)
    : ValidationResult = {

    val checkedSize = size match {
      case Literal(_, TimeIntervalTypeInfo.INTERVAL_MILLIS) =>
        ValidationSuccess
      case Literal(_, RowIntervalTypeInfo.INTERVAL_ROWS) =>
        ValidationSuccess
      case _ =>
        ValidationFailure("Sliding window expects size literal of type Interval of " +
          "Milliseconds or Interval of Rows.")
    }

    val checkedSlide = slide match {
      case Literal(_, TimeIntervalTypeInfo.INTERVAL_MILLIS) =>
        ValidationSuccess
      case Literal(_, RowIntervalTypeInfo.INTERVAL_ROWS) =>
        ValidationSuccess
      case _ =>
        ValidationFailure("Sliding window expects slide literal of type Interval of " +
          "Milliseconds or Interval of Rows.")
    }

    checkedSize
      .orElse(checkedSlide)
      .orElse {
        if (size.resultType != slide.resultType) {
          ValidationFailure("Sliding window expects same type of size and slide.")
        } else {
          ValidationSuccess
        }
      }
  }
}

case class ProcessingTimeSlidingGroupWindow(
    override val alias: Expression,
=======
case class SlidingGroupWindow(
    alias: Expression,
    timeField: Expression,
>>>>>>> 44fb035e
    size: Expression,
    slide: Expression)
  extends LogicalWindow(
    alias,
    timeField) {

  override def resolveExpressions(resolve: (Expression) => Expression): LogicalWindow =
<<<<<<< HEAD
    ProcessingTimeSlidingGroupWindow(
      resolve(alias),
=======
    SlidingGroupWindow(
      resolve(alias),
      resolve(timeField),
>>>>>>> 44fb035e
      resolve(size),
      resolve(slide))

  override def validate(tableEnv: TableEnvironment): ValidationResult =
    super.validate(tableEnv).orElse(
      tableEnv match {

        // check size
        case _ if !isTimeIntervalLiteral(size) && !isRowCountLiteral(size) =>
          ValidationFailure(
            "Sliding window expects size literal of type Interval of Milliseconds " +
              "or Interval of Rows.")

<<<<<<< HEAD
case class EventTimeSlidingGroupWindow(
    override val alias: Expression,
    timeField: Expression,
    size: Expression,
    slide: Expression)
  extends EventTimeGroupWindow(alias, timeField) {

  override def resolveExpressions(resolve: (Expression) => Expression): LogicalWindow =
    EventTimeSlidingGroupWindow(
      resolve(alias),
      resolve(timeField),
      resolve(size),
      resolve(slide))
=======
        // check slide
        case _ if !isTimeIntervalLiteral(slide) && !isRowCountLiteral(slide) =>
          ValidationFailure(
            "Sliding window expects slide literal of type Interval of Milliseconds " +
              "or Interval of Rows.")

        // check same type of intervals
        case _ if isTimeIntervalLiteral(size) != isTimeIntervalLiteral(slide) =>
          ValidationFailure("Sliding window expects same type of size and slide.")
>>>>>>> 44fb035e

        // check time attribute
        case _: StreamTableEnvironment if !isTimeAttribute(timeField) =>
          ValidationFailure(
            "Sliding window expects a time attribute for grouping in a stream environment.")
        case _: BatchTableEnvironment
          if !(isTimePoint(timeField.resultType) || isLong(timeField.resultType)) =>
          ValidationFailure(
            "Sliding window expects a time attribute for grouping in a stream environment.")

        // check row intervals on event-time
        case _: StreamTableEnvironment
            if isRowCountLiteral(size) && isRowtimeAttribute(timeField) =>
          ValidationFailure(
            "Event-time grouping windows on row intervals in a stream environment " +
              "are currently not supported.")

        case _ =>
          ValidationSuccess
      }
    )

  override def toString: String = s"SlidingGroupWindow($alias, $timeField, $size, $slide)"
}

// ------------------------------------------------------------------------------------------------
// Session group windows
// ------------------------------------------------------------------------------------------------

<<<<<<< HEAD
object SessionGroupWindow {

  def validate(tableEnv: TableEnvironment, gap: Expression): ValidationResult = gap match {
    case Literal(timeInterval: Long, TimeIntervalTypeInfo.INTERVAL_MILLIS) =>
      ValidationSuccess
    case _ =>
      ValidationFailure(
        "Session window expects gap literal of type Interval of Milliseconds.")
  }
}

case class ProcessingTimeSessionGroupWindow(
    override val alias: Expression,
    gap: Expression)
  extends ProcessingTimeGroupWindow(alias) {

  override def resolveExpressions(resolve: (Expression) => Expression): LogicalWindow =
    ProcessingTimeSessionGroupWindow(
      resolve(alias),
      resolve(gap))

  override def validate(tableEnv: TableEnvironment): ValidationResult =
    super.validate(tableEnv).orElse(SessionGroupWindow.validate(tableEnv, gap))

  override def toString: String = s"ProcessingTimeSessionGroupWindow($alias, $gap)"
}

case class EventTimeSessionGroupWindow(
    override val alias: Expression,
=======
case class SessionGroupWindow(
    alias: Expression,
>>>>>>> 44fb035e
    timeField: Expression,
    gap: Expression)
  extends LogicalWindow(
    alias,
    timeField) {

  override def resolveExpressions(resolve: (Expression) => Expression): LogicalWindow =
<<<<<<< HEAD
    EventTimeSessionGroupWindow(
=======
    SessionGroupWindow(
>>>>>>> 44fb035e
      resolve(alias),
      resolve(timeField),
      resolve(gap))

  override def validate(tableEnv: TableEnvironment): ValidationResult =
    super.validate(tableEnv).orElse(
      tableEnv match {

        // check size
        case _ if !isTimeIntervalLiteral(gap) =>
          ValidationFailure(
            "Session window expects size literal of type Interval of Milliseconds.")

        // check time attribute
        case _: StreamTableEnvironment if !isTimeAttribute(timeField) =>
          ValidationFailure(
            "Session window expects a time attribute for grouping in a stream environment.")
        case _: BatchTableEnvironment
          if !(isTimePoint(timeField.resultType) || isLong(timeField.resultType)) =>
          ValidationFailure(
            "Session window expects a time attribute for grouping in a stream environment.")

        case _ =>
          ValidationSuccess
      }
    )

  override def toString: String = s"SessionGroupWindow($alias, $timeField, $gap)"
}<|MERGE_RESOLUTION|>--- conflicted
+++ resolved
@@ -24,95 +24,12 @@
 import org.apache.flink.table.typeutils.TypeCheckUtils.{isTimePoint, isLong}
 import org.apache.flink.table.validate.{ValidationFailure, ValidationResult, ValidationSuccess}
 
-<<<<<<< HEAD
-abstract class EventTimeGroupWindow(
-    alias: Expression,
-    time: Expression)
-  extends LogicalWindow(alias) {
-
-  override def validate(tableEnv: TableEnvironment): ValidationResult = {
-    val valid = super.validate(tableEnv)
-    if (valid.isFailure) {
-        return valid
-    }
-
-    tableEnv match {
-      case _: StreamTableEnvironment =>
-        time match {
-          case RowtimeAttribute() =>
-            ValidationSuccess
-          case _ =>
-            ValidationFailure("Event-time window expects a 'rowtime' time field.")
-      }
-      case _: BatchTableEnvironment =>
-        if (!TypeCoercion.canCast(time.resultType, BasicTypeInfo.LONG_TYPE_INFO)) {
-          ValidationFailure(s"Event-time window expects a time field that can be safely cast " +
-            s"to Long, but is ${time.resultType}")
-        } else {
-          ValidationSuccess
-        }
-    }
-
-  }
-}
-
-abstract class ProcessingTimeGroupWindow(alias: Expression) extends LogicalWindow(alias) {
-  override def validate(tableEnv: TableEnvironment): ValidationResult = {
-    val valid = super.validate(tableEnv)
-    if (valid.isFailure) {
-      return valid
-    }
-
-    tableEnv match {
-      case b: BatchTableEnvironment => ValidationFailure(
-        "Window on batch must declare a time attribute over which the query is evaluated.")
-      case _ =>
-        ValidationSuccess
-    }
-  }
-}
-
-=======
->>>>>>> 44fb035e
 // ------------------------------------------------------------------------------------------------
 // Tumbling group windows
 // ------------------------------------------------------------------------------------------------
 
-<<<<<<< HEAD
-object TumblingGroupWindow {
-  def validate(tableEnv: TableEnvironment, size: Expression): ValidationResult = size match {
-    case Literal(_, TimeIntervalTypeInfo.INTERVAL_MILLIS) =>
-      ValidationSuccess
-    case Literal(_, RowIntervalTypeInfo.INTERVAL_ROWS) =>
-      ValidationSuccess
-    case _ =>
-      ValidationFailure("Tumbling window expects size literal of type Interval of Milliseconds " +
-        "or Interval of Rows.")
-  }
-}
-
-case class ProcessingTimeTumblingGroupWindow(
-    override val alias: Expression,
-    size: Expression)
-  extends ProcessingTimeGroupWindow(alias) {
-
-  override def resolveExpressions(resolve: (Expression) => Expression): LogicalWindow =
-    ProcessingTimeTumblingGroupWindow(
-      resolve(alias),
-      resolve(size))
-
-  override def validate(tableEnv: TableEnvironment): ValidationResult =
-    super.validate(tableEnv).orElse(TumblingGroupWindow.validate(tableEnv, size))
-
-  override def toString: String = s"ProcessingTimeTumblingGroupWindow($alias, $size)"
-}
-
-case class EventTimeTumblingGroupWindow(
-    override val alias: Expression,
-=======
 case class TumblingGroupWindow(
     alias: Expression,
->>>>>>> 44fb035e
     timeField: Expression,
     size: Expression)
   extends LogicalWindow(
@@ -120,11 +37,7 @@
     timeField) {
 
   override def resolveExpressions(resolve: (Expression) => Expression): LogicalWindow =
-<<<<<<< HEAD
-    EventTimeTumblingGroupWindow(
-=======
     TumblingGroupWindow(
->>>>>>> 44fb035e
       resolve(alias),
       resolve(timeField),
       resolve(size))
@@ -167,53 +80,9 @@
 // Sliding group windows
 // ------------------------------------------------------------------------------------------------
 
-<<<<<<< HEAD
-object SlidingGroupWindow {
-  def validate(
-      tableEnv: TableEnvironment,
-      size: Expression,
-      slide: Expression)
-    : ValidationResult = {
-
-    val checkedSize = size match {
-      case Literal(_, TimeIntervalTypeInfo.INTERVAL_MILLIS) =>
-        ValidationSuccess
-      case Literal(_, RowIntervalTypeInfo.INTERVAL_ROWS) =>
-        ValidationSuccess
-      case _ =>
-        ValidationFailure("Sliding window expects size literal of type Interval of " +
-          "Milliseconds or Interval of Rows.")
-    }
-
-    val checkedSlide = slide match {
-      case Literal(_, TimeIntervalTypeInfo.INTERVAL_MILLIS) =>
-        ValidationSuccess
-      case Literal(_, RowIntervalTypeInfo.INTERVAL_ROWS) =>
-        ValidationSuccess
-      case _ =>
-        ValidationFailure("Sliding window expects slide literal of type Interval of " +
-          "Milliseconds or Interval of Rows.")
-    }
-
-    checkedSize
-      .orElse(checkedSlide)
-      .orElse {
-        if (size.resultType != slide.resultType) {
-          ValidationFailure("Sliding window expects same type of size and slide.")
-        } else {
-          ValidationSuccess
-        }
-      }
-  }
-}
-
-case class ProcessingTimeSlidingGroupWindow(
-    override val alias: Expression,
-=======
 case class SlidingGroupWindow(
     alias: Expression,
     timeField: Expression,
->>>>>>> 44fb035e
     size: Expression,
     slide: Expression)
   extends LogicalWindow(
@@ -221,14 +90,9 @@
     timeField) {
 
   override def resolveExpressions(resolve: (Expression) => Expression): LogicalWindow =
-<<<<<<< HEAD
-    ProcessingTimeSlidingGroupWindow(
-      resolve(alias),
-=======
     SlidingGroupWindow(
       resolve(alias),
       resolve(timeField),
->>>>>>> 44fb035e
       resolve(size),
       resolve(slide))
 
@@ -242,21 +106,6 @@
             "Sliding window expects size literal of type Interval of Milliseconds " +
               "or Interval of Rows.")
 
-<<<<<<< HEAD
-case class EventTimeSlidingGroupWindow(
-    override val alias: Expression,
-    timeField: Expression,
-    size: Expression,
-    slide: Expression)
-  extends EventTimeGroupWindow(alias, timeField) {
-
-  override def resolveExpressions(resolve: (Expression) => Expression): LogicalWindow =
-    EventTimeSlidingGroupWindow(
-      resolve(alias),
-      resolve(timeField),
-      resolve(size),
-      resolve(slide))
-=======
         // check slide
         case _ if !isTimeIntervalLiteral(slide) && !isRowCountLiteral(slide) =>
           ValidationFailure(
@@ -266,7 +115,6 @@
         // check same type of intervals
         case _ if isTimeIntervalLiteral(size) != isTimeIntervalLiteral(slide) =>
           ValidationFailure("Sliding window expects same type of size and slide.")
->>>>>>> 44fb035e
 
         // check time attribute
         case _: StreamTableEnvironment if !isTimeAttribute(timeField) =>
@@ -296,40 +144,8 @@
 // Session group windows
 // ------------------------------------------------------------------------------------------------
 
-<<<<<<< HEAD
-object SessionGroupWindow {
-
-  def validate(tableEnv: TableEnvironment, gap: Expression): ValidationResult = gap match {
-    case Literal(timeInterval: Long, TimeIntervalTypeInfo.INTERVAL_MILLIS) =>
-      ValidationSuccess
-    case _ =>
-      ValidationFailure(
-        "Session window expects gap literal of type Interval of Milliseconds.")
-  }
-}
-
-case class ProcessingTimeSessionGroupWindow(
-    override val alias: Expression,
-    gap: Expression)
-  extends ProcessingTimeGroupWindow(alias) {
-
-  override def resolveExpressions(resolve: (Expression) => Expression): LogicalWindow =
-    ProcessingTimeSessionGroupWindow(
-      resolve(alias),
-      resolve(gap))
-
-  override def validate(tableEnv: TableEnvironment): ValidationResult =
-    super.validate(tableEnv).orElse(SessionGroupWindow.validate(tableEnv, gap))
-
-  override def toString: String = s"ProcessingTimeSessionGroupWindow($alias, $gap)"
-}
-
-case class EventTimeSessionGroupWindow(
-    override val alias: Expression,
-=======
 case class SessionGroupWindow(
     alias: Expression,
->>>>>>> 44fb035e
     timeField: Expression,
     gap: Expression)
   extends LogicalWindow(
@@ -337,11 +153,7 @@
     timeField) {
 
   override def resolveExpressions(resolve: (Expression) => Expression): LogicalWindow =
-<<<<<<< HEAD
-    EventTimeSessionGroupWindow(
-=======
     SessionGroupWindow(
->>>>>>> 44fb035e
       resolve(alias),
       resolve(timeField),
       resolve(gap))
