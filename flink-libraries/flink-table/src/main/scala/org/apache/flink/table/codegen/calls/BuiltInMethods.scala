/*
 * Licensed to the Apache Software Foundation (ASF) under one
 * or more contributor license agreements.  See the NOTICE file
 * distributed with this work for additional information
 * regarding copyright ownership.  The ASF licenses this file
 * to you under the Apache License, Version 2.0 (the
 * "License"); you may not use this file except in compliance
 * with the License.  You may obtain a copy of the License at
 *
 *     http://www.apache.org/licenses/LICENSE-2.0
 *
 * Unless required by applicable law or agreed to in writing, software
 * distributed under the License is distributed on an "AS IS" BASIS,
 * WITHOUT WARRANTIES OR CONDITIONS OF ANY KIND, either express or implied.
 * See the License for the specific language governing permissions and
 * limitations under the License.
 */
package org.apache.flink.table.codegen.calls

import java.lang.{Long => JLong}
import java.math.{BigDecimal => JBigDecimal}

import org.apache.calcite.linq4j.tree.Types
import org.apache.calcite.runtime.SqlFunctions
import org.apache.flink.table.runtime.functions.ScalarFunctions

object BuiltInMethods {

  val LOG = Types.lookupMethod(classOf[ScalarFunctions], "log", classOf[Double])

  val LOG_WITH_BASE =
    Types.lookupMethod(classOf[ScalarFunctions], "log", classOf[Double], classOf[Double])

  val LOG10 = Types.lookupMethod(classOf[Math], "log10", classOf[Double])

  val LOG2 = Types.lookupMethod(classOf[ScalarFunctions], "log2", classOf[Double])

  val EXP = Types.lookupMethod(classOf[Math], "exp", classOf[Double])

  val POWER = Types.lookupMethod(classOf[Math], "pow", classOf[Double], classOf[Double])
  val POWER_DEC = Types.lookupMethod(
    classOf[ScalarFunctions], "power", classOf[Double], classOf[JBigDecimal])
  val POWER_DEC_DEC = Types.lookupMethod(
    classOf[SqlFunctions], "power", classOf[JBigDecimal], classOf[JBigDecimal])

  val LN = Types.lookupMethod(classOf[Math], "log", classOf[Double])

  val ABS = Types.lookupMethod(classOf[SqlFunctions], "abs", classOf[Double])
  val ABS_DEC = Types.lookupMethod(classOf[SqlFunctions], "abs", classOf[JBigDecimal])

  val LIKE_WITH_ESCAPE = Types.lookupMethod(classOf[SqlFunctions], "like",
    classOf[String], classOf[String], classOf[String])

  val SIMILAR_WITH_ESCAPE = Types.lookupMethod(classOf[SqlFunctions], "similar",
    classOf[String], classOf[String], classOf[String])

  val SIN = Types.lookupMethod(classOf[Math], "sin", classOf[Double])
  val SIN_DEC = Types.lookupMethod(classOf[SqlFunctions], "sin", classOf[JBigDecimal])

  val COS = Types.lookupMethod(classOf[Math], "cos", classOf[Double])
  val COS_DEC = Types.lookupMethod(classOf[SqlFunctions], "cos", classOf[JBigDecimal])

  val TAN = Types.lookupMethod(classOf[Math], "tan", classOf[Double])
  val TAN_DEC = Types.lookupMethod(classOf[SqlFunctions], "tan", classOf[JBigDecimal])

  val COT = Types.lookupMethod(classOf[SqlFunctions], "cot", classOf[Double])
  val COT_DEC = Types.lookupMethod(classOf[SqlFunctions], "cot", classOf[JBigDecimal])

  val ASIN = Types.lookupMethod(classOf[Math], "asin", classOf[Double])
  val ASIN_DEC = Types.lookupMethod(classOf[SqlFunctions], "asin", classOf[JBigDecimal])

  val ACOS = Types.lookupMethod(classOf[Math], "acos", classOf[Double])
  val ACOS_DEC = Types.lookupMethod(classOf[SqlFunctions], "acos", classOf[JBigDecimal])

  val ATAN = Types.lookupMethod(classOf[Math], "atan", classOf[Double])
  val ATAN_DEC = Types.lookupMethod(classOf[SqlFunctions], "atan", classOf[JBigDecimal])

  val DEGREES = Types.lookupMethod(classOf[Math], "toDegrees", classOf[Double])
  val DEGREES_DEC = Types.lookupMethod(classOf[SqlFunctions], "degrees", classOf[JBigDecimal])

  val RADIANS = Types.lookupMethod(classOf[Math], "toRadians", classOf[Double])
  val RADIANS_DEC = Types.lookupMethod(classOf[SqlFunctions], "radians", classOf[JBigDecimal])

  val SIGN_DOUBLE = Types.lookupMethod(classOf[Math], "signum", classOf[Double])
  val SIGN_INT = Types.lookupMethod(classOf[Integer], "signum", classOf[Int])
  val SIGN_LONG = Types.lookupMethod(classOf[JLong], "signum", classOf[Long])
  val SIGN_DEC = Types.lookupMethod(classOf[SqlFunctions], "sign", classOf[JBigDecimal])

  val ROUND_DOUBLE = Types.lookupMethod(classOf[SqlFunctions], "sround", classOf[Double],
    classOf[Int])
  val ROUND_INT = Types.lookupMethod(classOf[SqlFunctions], "sround", classOf[Int], classOf[Int])
  val ROUND_LONG = Types.lookupMethod(classOf[SqlFunctions], "sround", classOf[Long], classOf[Int])
  val ROUND_DEC = Types.lookupMethod(classOf[SqlFunctions], "sround", classOf[JBigDecimal],
    classOf[Int])

  val CONCAT = Types.lookupMethod(classOf[ScalarFunctions], "concat", classOf[Array[String]])
  val CONCAT_WS =
    Types.lookupMethod(
      classOf[ScalarFunctions], "concat_ws", classOf[String], classOf[Array[String]])

  val LPAD = Types.lookupMethod(
    classOf[ScalarFunctions],
    "lpad",
    classOf[String],
    classOf[Integer],
    classOf[String])
  val RPAD = Types.lookupMethod(
    classOf[ScalarFunctions],
    "rpad",
    classOf[String],
    classOf[Integer],
    classOf[String])

  val BIN = Types.lookupMethod(classOf[JLong], "toBinaryString", classOf[Long])

<<<<<<< HEAD
  val HEX = Types.lookupMethod(classOf[JLong], "toHexString", classOf[Long])

  val HEX_STRING =
    Types.lookupMethod(classOf[ScalarFunctions], "hex", classOf[String])
=======
  val FROMBASE64 = Types.lookupMethod(classOf[ScalarFunctions], "fromBase64", classOf[String])
>>>>>>> 7be07871
}<|MERGE_RESOLUTION|>--- conflicted
+++ resolved
@@ -113,12 +113,10 @@
 
   val BIN = Types.lookupMethod(classOf[JLong], "toBinaryString", classOf[Long])
 
-<<<<<<< HEAD
   val HEX = Types.lookupMethod(classOf[JLong], "toHexString", classOf[Long])
 
   val HEX_STRING =
     Types.lookupMethod(classOf[ScalarFunctions], "hex", classOf[String])
-=======
+
   val FROMBASE64 = Types.lookupMethod(classOf[ScalarFunctions], "fromBase64", classOf[String])
->>>>>>> 7be07871
 }