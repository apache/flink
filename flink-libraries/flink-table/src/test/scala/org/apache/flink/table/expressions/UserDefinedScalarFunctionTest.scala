/*
 * Licensed to the Apache Software Foundation (ASF) under one
 * or more contributor license agreements.  See the NOTICE file
 * distributed with this work for additional information
 * regarding copyright ownership.  The ASF licenses this file
 * to you under the Apache License, Version 2.0 (the
 * "License"); you may not use this file except in compliance
 * with the License.  You may obtain a copy of the License at
 *
 *     http://www.apache.org/licenses/LICENSE-2.0
 *
 * Unless required by applicable law or agreed to in writing, software
 * distributed under the License is distributed on an "AS IS" BASIS,
 * WITHOUT WARRANTIES OR CONDITIONS OF ANY KIND, either express or implied.
 * See the License for the specific language governing permissions and
 * limitations under the License.
 */

package org.apache.flink.table.expressions

import java.sql.{Date, Time, Timestamp}

import org.apache.flink.api.common.typeinfo.BasicTypeInfo._
import org.apache.flink.api.common.typeinfo.TypeInformation
import org.apache.flink.api.java.typeutils.RowTypeInfo
import org.apache.flink.types.Row
import org.apache.flink.table.api.Types
import org.apache.flink.table.api.java.utils.UserDefinedScalarFunctions.{JavaFunc0, JavaFunc1}
import org.apache.flink.table.api.scala._
import org.apache.flink.table.expressions.utils._
import org.apache.flink.table.functions.ScalarFunction
import org.junit.Test

class UserDefinedScalarFunctionTest extends ExpressionTestBase {

  @Test
  def testParameters(): Unit = {
    testAllApis(
      Func0('f0),
      "Func0(f0)",
      "Func0(f0)",
      "42")

    testAllApis(
      Func1('f0),
      "Func1(f0)",
      "Func1(f0)",
      "43")

    testAllApis(
      Func2('f0, 'f1, 'f3),
      "Func2(f0, f1, f3)",
      "Func2(f0, f1, f3)",
      "42 and Test and SimplePojo(Bob,36)")

    testAllApis(
      Func0(123),
      "Func0(123)",
      "Func0(123)",
      "123")

    testAllApis(
      Func6('f4, 'f5, 'f6),
      "Func6(f4, f5, f6)",
      "Func6(f4, f5, f6)",
      "(1990-10-14,12:10:10,1990-10-14 12:10:10.0)")
  }

  @Test
  def testNullableParameters(): Unit = {
    testAllApis(
      Func3(Null(INT_TYPE_INFO), Null(STRING_TYPE_INFO)),
      "Func3(Null(INT), Null(STRING))",
      "Func3(NULL, NULL)",
      "null and null")

    testAllApis(
      Func3(Null(INT_TYPE_INFO), "Test"),
      "Func3(Null(INT), 'Test')",
      "Func3(NULL, 'Test')",
      "null and Test")

    testAllApis(
      Func3(42, Null(STRING_TYPE_INFO)),
      "Func3(42, Null(STRING))",
      "Func3(42, NULL)",
      "42 and null")

    testAllApis(
      Func0(Null(INT_TYPE_INFO)),
      "Func0(Null(INT))",
      "Func0(NULL)",
      "-1")
  }

  @Test
  def testResults(): Unit = {
    testAllApis(
      Func4(),
      "Func4()",
      "Func4()",
      "null")

    testAllApis(
      Func5(),
      "Func5()",
      "Func5()",
      "-1")
  }

  @Test
  def testNesting(): Unit = {
    testAllApis(
      Func0(Func0('f0)),
      "Func0(Func0(f0))",
      "Func0(Func0(f0))",
      "42")

    testAllApis(
      Func0(Func0('f0)),
      "Func0(Func0(f0))",
      "Func0(Func0(f0))",
      "42")

    testAllApis(
      Func7(Func7(Func7(1, 1), Func7(1, 1)), Func7(Func7(1, 1), Func7(1, 1))),
      "Func7(Func7(Func7(1, 1), Func7(1, 1)), Func7(Func7(1, 1), Func7(1, 1)))",
      "Func7(Func7(Func7(1, 1), Func7(1, 1)), Func7(Func7(1, 1), Func7(1, 1)))",
      "8")
  }

  @Test
  def testOverloadedParameters(): Unit = {
    testAllApis(
      Func8(1),
      "Func8(1)",
      "Func8(1)",
      "a")

    testAllApis(
      Func8(1, 1),
      "Func8(1, 1)",
      "Func8(1, 1)",
      "b")

    testAllApis(
      Func8("a", "a"),
      "Func8('a', 'a')",
      "Func8('a', 'a')",
      "c")
  }

  @Test
  def testTimePointsOnPrimitives(): Unit = {
    testAllApis(
      Func9('f4, 'f5, 'f6),
      "Func9(f4, f5, f6)",
      "Func9(f4, f5, f6)",
      "7591 and 43810000 and 655906210000")

    testAllApis(
      Func10('f6),
      "Func10(f6)",
      "Func10(f6)",
      "1990-10-14 12:10:10.0")
  }

  @Test
  def testTimeIntervalsOnPrimitives(): Unit = {
    testAllApis(
      Func11('f7, 'f8),
      "Func11(f7, f8)",
      "Func11(f7, f8)",
      "12 and 1000")

    testAllApis(
      Func12('f8),
      "Func12(f8)",
      "Func12(f8)",
      "+0 00:00:01.000")
  }

  @Test
<<<<<<< HEAD
  def testRichFunctions(): Unit = {
    testAllApis(
      RichFunc0('f0),
      "RichFunc0(f0)",
      "RichFunc0(f0)",
      "43")

    testAllApis(
      RichFunc1('f0),
      "RichFunc1(f0)",
      "RichFunc1(f0)",
      "42")

    testAllApis(
      RichFunc2('f1),
      "RichFunc2(f1)",
      "RichFunc2(f1)",
      "#Test")
=======
  def testJavaBoxedPrimitives(): Unit = {
    val JavaFunc0 = new JavaFunc0()
    val JavaFunc1 = new JavaFunc1()

    testAllApis(
      JavaFunc0('f8),
      "JavaFunc0(f8)",
      "JavaFunc0(f8)",
      "1001"
    )

    testTableApi(
      JavaFunc0(1000L),
      "JavaFunc0(1000L)",
      "1001"
    )

    testAllApis(
      JavaFunc1('f4, 'f5, 'f6),
      "JavaFunc1(f4, f5, f6)",
      "JavaFunc1(f4, f5, f6)",
      "7591 and 43810000 and 655906210000")

    testAllApis(
      JavaFunc1(Null(Types.TIME), 15, Null(Types.TIMESTAMP)),
      "JavaFunc1(Null(TIME), 15, Null(TIMESTAMP))",
      "JavaFunc1(NULL, 15, NULL)",
      "null and 15 and null")
>>>>>>> 02410324
  }

  // ----------------------------------------------------------------------------------------------

  override def testData: Any = {
    val testData = new Row(9)
    testData.setField(0, 42)
    testData.setField(1, "Test")
    testData.setField(2, null)
    testData.setField(3, SimplePojo("Bob", 36))
    testData.setField(4, Date.valueOf("1990-10-14"))
    testData.setField(5, Time.valueOf("12:10:10"))
    testData.setField(6, Timestamp.valueOf("1990-10-14 12:10:10"))
    testData.setField(7, 12)
    testData.setField(8, 1000L)
    testData
  }

  override def typeInfo: TypeInformation[Any] = {
    new RowTypeInfo(
      Types.INT,
      Types.STRING,
      Types.BOOLEAN,
      TypeInformation.of(classOf[SimplePojo]),
      Types.DATE,
      Types.TIME,
      Types.TIMESTAMP,
      Types.INTERVAL_MONTHS,
      Types.INTERVAL_MILLIS
    ).asInstanceOf[TypeInformation[Any]]
  }

  override def functions: Map[String, ScalarFunction] = Map(
    "Func0" -> Func0,
    "Func1" -> Func1,
    "Func2" -> Func2,
    "Func3" -> Func3,
    "Func4" -> Func4,
    "Func5" -> Func5,
    "Func6" -> Func6,
    "Func7" -> Func7,
    "Func8" -> Func8,
    "Func9" -> Func9,
    "Func10" -> Func10,
    "Func11" -> Func11,
    "Func12" -> Func12,
<<<<<<< HEAD
    "RichFunc0" -> RichFunc0,
    "RichFunc1" -> RichFunc1,
    "RichFunc2" -> RichFunc2
=======
    "JavaFunc0" -> new JavaFunc0,
    "JavaFunc1" -> new JavaFunc1
>>>>>>> 02410324
  )
}
<|MERGE_RESOLUTION|>--- conflicted
+++ resolved
@@ -181,7 +181,6 @@
   }
 
   @Test
-<<<<<<< HEAD
   def testRichFunctions(): Unit = {
     testAllApis(
       RichFunc0('f0),
@@ -200,7 +199,9 @@
       "RichFunc2(f1)",
       "RichFunc2(f1)",
       "#Test")
-=======
+  }
+  
+  @Test
   def testJavaBoxedPrimitives(): Unit = {
     val JavaFunc0 = new JavaFunc0()
     val JavaFunc1 = new JavaFunc1()
@@ -229,7 +230,6 @@
       "JavaFunc1(Null(TIME), 15, Null(TIMESTAMP))",
       "JavaFunc1(NULL, 15, NULL)",
       "null and 15 and null")
->>>>>>> 02410324
   }
 
   // ----------------------------------------------------------------------------------------------
@@ -276,13 +276,10 @@
     "Func10" -> Func10,
     "Func11" -> Func11,
     "Func12" -> Func12,
-<<<<<<< HEAD
     "RichFunc0" -> RichFunc0,
     "RichFunc1" -> RichFunc1,
-    "RichFunc2" -> RichFunc2
-=======
+    "RichFunc2" -> RichFunc2,
     "JavaFunc0" -> new JavaFunc0,
     "JavaFunc1" -> new JavaFunc1
->>>>>>> 02410324
   )
 }
