--- conflicted
+++ resolved
@@ -198,14 +198,9 @@
           term("groupBy", "string"),
           term(
             "window",
-<<<<<<< HEAD
-            ProcessingTimeTumblingGroupWindow(
-              WindowReference("w1"),
-=======
             TumblingGroupWindow(
               WindowReference("w1"),
               'proctime,
->>>>>>> 44fb035e
               50.milli)),
           term("select", "string", "COUNT(int) AS TMP_0")
         ),
@@ -213,17 +208,11 @@
       ),
       term(
         "window",
-<<<<<<< HEAD
-        ProcessingTimeSlidingGroupWindow(
-          WindowReference("w2"),
-          20.milli, 10.milli)),
-=======
         SlidingGroupWindow(
           WindowReference("w2"),
           'proctime,
           20.milli,
           10.milli)),
->>>>>>> 44fb035e
       term("select", "COUNT(string) AS TMP_1")
     )
     util.verifyTable(windowedTable, expected)
@@ -249,14 +238,9 @@
       term("groupBy", "string"),
       term(
         "window",
-<<<<<<< HEAD
-        ProcessingTimeTumblingGroupWindow(
-          WindowReference("w"),
-=======
         TumblingGroupWindow(
           WindowReference("w"),
           'proctime,
->>>>>>> 44fb035e
           50.milli)),
       term("select", "string", "COUNT(int) AS TMP_0")
     )
@@ -284,12 +268,7 @@
       term("groupBy", "string"),
       term(
         "window",
-<<<<<<< HEAD
-        ProcessingTimeTumblingGroupWindow(
-          WindowReference("w"), 2.rows)),
-=======
         TumblingGroupWindow(WindowReference("w"), 'proctime, 2.rows)),
->>>>>>> 44fb035e
       term("select", "string", "COUNT(int) AS TMP_0")
     )
 
@@ -312,15 +291,9 @@
       term("groupBy", "string"),
       term(
         "window",
-<<<<<<< HEAD
-        EventTimeTumblingGroupWindow(
-          WindowReference("w"),
-          RowtimeAttribute(),
-=======
         TumblingGroupWindow(
           WindowReference("w"),
           'long,
->>>>>>> 44fb035e
           5.milli)),
       term("select", "string", "COUNT(int) AS TMP_0")
     )
@@ -346,18 +319,11 @@
       term("groupBy", "string"),
       term(
         "window",
-<<<<<<< HEAD
-        EventTimeTumblingGroupWindow(
-          WindowReference("w"),
-          RowtimeAttribute(), 2.rows)),
-      term("select", "string", "COUNT(int) AS TMP_0")
-=======
         TumblingGroupWindow(
           WindowReference("w"),
           'rowtime,
           5.milli)),
       term("select", "string", "WeightedAvgWithMerge(long, int) AS TMP_0")
->>>>>>> 44fb035e
     )
 
     util.verifyTable(windowedTable, expected)
@@ -383,17 +349,11 @@
       term("groupBy", "string"),
       term(
         "window",
-<<<<<<< HEAD
-        ProcessingTimeSlidingGroupWindow(
-          WindowReference("w"),
-          50.milli, 50.milli)),
-=======
         SlidingGroupWindow(
           WindowReference("w"),
           'proctime,
           50.milli,
           50.milli)),
->>>>>>> 44fb035e
       term("select", "string", "COUNT(int) AS TMP_0")
     )
 
@@ -420,17 +380,11 @@
       term("groupBy", "string"),
       term(
         "window",
-<<<<<<< HEAD
-        ProcessingTimeSlidingGroupWindow(
-          WindowReference("w"),
-          2.rows, 1.rows)),
-=======
         SlidingGroupWindow(
           WindowReference("w"),
           'proctime,
           2.rows,
           1.rows)),
->>>>>>> 44fb035e
       term("select", "string", "COUNT(int) AS TMP_0")
     )
 
@@ -455,15 +409,7 @@
         term("select", "string", "int", "rowtime")
       ),
       term("groupBy", "string"),
-<<<<<<< HEAD
-      term(
-        "window",
-        EventTimeSlidingGroupWindow(
-          WindowReference("w"),
-          RowtimeAttribute(), 8.milli, 10.milli)),
-=======
       term("window", SlidingGroupWindow(WindowReference("w"), 'rowtime, 8.milli, 10.milli)),
->>>>>>> 44fb035e
       term("select", "string", "COUNT(int) AS TMP_0")
     )
 
@@ -487,17 +433,11 @@
       term("groupBy", "string"),
       term(
         "window",
-<<<<<<< HEAD
-        EventTimeSlidingGroupWindow(
-          WindowReference("w"),
-          RowtimeAttribute(), 2.rows, 1.rows)),
-=======
         SlidingGroupWindow(
           WindowReference("w"),
           'long,
           8.milli,
           10.milli)),
->>>>>>> 44fb035e
       term("select", "string", "COUNT(int) AS TMP_0")
     )
 
@@ -541,15 +481,7 @@
       "DataStreamGroupWindowAggregate",
       streamTableNode(0),
       term("groupBy", "string"),
-<<<<<<< HEAD
-      term(
-        "window",
-        EventTimeSessionGroupWindow(
-          WindowReference("w"),
-          RowtimeAttribute(), 7.milli)),
-=======
       term("window", SessionGroupWindow(WindowReference("w"), 'long, 7.milli)),
->>>>>>> 44fb035e
       term("select", "string", "COUNT(int) AS TMP_0")
     )
 
@@ -599,14 +531,9 @@
       term("groupBy", "string"),
       term(
         "window",
-<<<<<<< HEAD
-        ProcessingTimeTumblingGroupWindow(
-          WindowReference("w"),
-=======
         TumblingGroupWindow(
           WindowReference("w"),
           'proctime,
->>>>>>> 44fb035e
           50.milli)),
       term("select", "string", "COUNT(int) AS TMP_0")
     )
@@ -633,14 +560,9 @@
       ),
       term(
         "window",
-<<<<<<< HEAD
-        ProcessingTimeTumblingGroupWindow(
-          WindowReference("w"),
-=======
         TumblingGroupWindow(
           WindowReference("w"),
           'proctime,
->>>>>>> 44fb035e
           2.rows)),
       term("select", "COUNT(int) AS TMP_0")
     )
@@ -665,15 +587,7 @@
         streamTableNode(0),
         term("select", "int", "rowtime")
       ),
-<<<<<<< HEAD
-      term(
-        "window",
-        EventTimeTumblingGroupWindow(
-          WindowReference("w"),
-          RowtimeAttribute(), 5.milli)),
-=======
       term("window", TumblingGroupWindow(WindowReference("w"), 'rowtime, 5.milli)),
->>>>>>> 44fb035e
       term("select", "COUNT(int) AS TMP_0")
     )
 
@@ -700,16 +614,10 @@
       ),
       term(
         "window",
-<<<<<<< HEAD
-        EventTimeTumblingGroupWindow(
-          WindowReference("w"),
-          RowtimeAttribute(), 2.rows)),
-=======
         TumblingGroupWindow(
           WindowReference("w"),
           'long,
           5.milli)),
->>>>>>> 44fb035e
       term("select", "COUNT(int) AS TMP_0")
     )
 
@@ -735,17 +643,11 @@
       ),
       term(
         "window",
-<<<<<<< HEAD
-        ProcessingTimeSlidingGroupWindow(
-          WindowReference("w"),
-          50.milli, 50.milli)),
-=======
         SlidingGroupWindow(
           WindowReference("w"),
           'proctime,
           50.milli,
           50.milli)),
->>>>>>> 44fb035e
       term("select", "COUNT(int) AS TMP_0")
     )
 
@@ -771,17 +673,11 @@
       ),
       term(
         "window",
-<<<<<<< HEAD
-        ProcessingTimeSlidingGroupWindow(
-          WindowReference("w"),
-          2.rows, 1.rows)),
-=======
         SlidingGroupWindow(
           WindowReference("w"),
           'proctime,
           2.rows,
           1.rows)),
->>>>>>> 44fb035e
       term("select", "COUNT(int) AS TMP_0")
     )
 
@@ -805,15 +701,7 @@
         streamTableNode(0),
         term("select", "int", "rowtime")
       ),
-<<<<<<< HEAD
-      term(
-        "window",
-        EventTimeSlidingGroupWindow(
-          WindowReference("w"),
-          RowtimeAttribute(), 8.milli, 10.milli)),
-=======
       term("window", SlidingGroupWindow(WindowReference("w"), 'rowtime, 8.milli, 10.milli)),
->>>>>>> 44fb035e
       term("select", "COUNT(int) AS TMP_0")
     )
 
@@ -838,15 +726,7 @@
         streamTableNode(0),
         term("select", "int", "long")
       ),
-<<<<<<< HEAD
-      term(
-        "window",
-        EventTimeSlidingGroupWindow(
-          WindowReference("w"),
-          RowtimeAttribute(), 2.rows, 1.rows)),
-=======
       term("window", SlidingGroupWindow(WindowReference("w"), 'long, 8.milli, 10.milli)),
->>>>>>> 44fb035e
       term("select", "COUNT(int) AS TMP_0")
     )
 
@@ -872,16 +752,10 @@
       ),
       term(
         "window",
-<<<<<<< HEAD
-        EventTimeSessionGroupWindow(
-          WindowReference("w"),
-          RowtimeAttribute(), 7.milli)),
-=======
         SessionGroupWindow(
           WindowReference("w"),
           'long,
           7.milli)),
->>>>>>> 44fb035e
       term("select", "COUNT(int) AS TMP_0")
     )
 
@@ -906,15 +780,7 @@
         term("select", "string", "int", "rowtime")
       ),
       term("groupBy", "string"),
-<<<<<<< HEAD
-      term("window",
-        EventTimeTumblingGroupWindow(
-          WindowReference("w"),
-          RowtimeAttribute(),
-          5.milli)),
-=======
       term("window", TumblingGroupWindow(WindowReference("w"), 'rowtime, 5.milli)),
->>>>>>> 44fb035e
       term("select",
         "string",
         "COUNT(int) AS TMP_0",
@@ -982,16 +848,7 @@
         term("select", "string", "int", "rowtime")
       ),
       term("groupBy", "string"),
-<<<<<<< HEAD
-      term("window",
-        EventTimeSlidingGroupWindow(
-          WindowReference("w"),
-          RowtimeAttribute(),
-          10.milli,
-          5.milli)),
-=======
       term("window", SlidingGroupWindow(WindowReference("w"), 'rowtime, 10.milli, 5.milli)),
->>>>>>> 44fb035e
       term("select",
         "string",
         "COUNT(int) AS TMP_0",
@@ -1018,15 +875,7 @@
         "DataStreamGroupWindowAggregate",
         streamTableNode(0),
         term("groupBy", "string"),
-<<<<<<< HEAD
-        term("window",
-          EventTimeSessionGroupWindow(
-            WindowReference("w"),
-            RowtimeAttribute(),
-            3.milli)),
-=======
         term("window", SessionGroupWindow(WindowReference("w"), 'long, 3.milli)),
->>>>>>> 44fb035e
         term("select",
           "string",
           "COUNT(int) AS TMP_1",
@@ -1056,15 +905,7 @@
         "DataStreamGroupWindowAggregate",
         streamTableNode(0),
         term("groupBy", "string"),
-<<<<<<< HEAD
-        term("window",
-          EventTimeTumblingGroupWindow(
-            WindowReference("w"),
-            RowtimeAttribute(),
-            5.millis)),
-=======
         term("window", TumblingGroupWindow(WindowReference("w"), 'long, 5.millis)),
->>>>>>> 44fb035e
         term("select",
           "string",
           "SUM(int) AS TMP_0",
