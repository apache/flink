--- conflicted
+++ resolved
@@ -100,28 +100,17 @@
 	public static final String JOB_MANAGER_IPC_PORT_KEY = "jobmanager.rpc.port";
 
 	/**
-<<<<<<< HEAD
-	 * The config parameter defining the flink web directory to be used by the webmonitor.
-	 */
-	public static final String JOB_MANAGER_WEB_TMPDIR_KEY = "jobmanager.web.tmpdir";
-
-	/**
-=======
->>>>>>> 7f80099f
 	 * The config parameter defining the network port to connect to
 	 * for communication with the resource manager.
 	 */
 	public static final String RESOURCE_MANAGER_IPC_PORT_KEY = "resourcemanager.rpc.port";
 
 	/**
-<<<<<<< HEAD
-=======
 	 * The config parameter defining the flink web directory to be used by the webmonitor.
 	 */
 	public static final String JOB_MANAGER_WEB_TMPDIR_KEY = "jobmanager.web.tmpdir";
 
 	/**
->>>>>>> 7f80099f
 	 * The config parameter defining the storage directory to be used by the blob server.
 	 */
 	public static final String BLOB_STORAGE_DIRECTORY_KEY = "blob.storage.directory";
@@ -236,12 +225,6 @@
 	 */
 	public static final String TASK_MANAGER_MAX_REGISTRATION_DURATION = "taskmanager.maxRegistrationDuration";
 
-	/**
-	 * Time interval between two successive task cancellation attempts in milliseconds.
-	 */
-	@PublicEvolving
-	public static final String TASK_CANCELLATION_INTERVAL_MILLIS = "task.cancellation-interval";
-
 	// --------------------------- Runtime Algorithms -------------------------------
 	
 	/**
@@ -268,11 +251,7 @@
 	 */
 	public static final String FS_STREAM_OPENING_TIMEOUT_KEY = "taskmanager.runtime.fs_timeout";
 
-<<<<<<< HEAD
-	
-=======
-
->>>>>>> 7f80099f
+
 	// -------- Common Resource Framework Configuration (YARN & Mesos) --------
 
 	/**
@@ -301,13 +280,8 @@
 	public static final String CONTAINERED_TASK_MANAGER_ENV_PREFIX = "containered.taskmanager.env.";
 
 	// --------------------------Standalone Setup -----------------------------
-<<<<<<< HEAD
-	
-	
-=======
-
-
->>>>>>> 7f80099f
+
+
 	// ------------------------ YARN Configuration ------------------------
 
 	/**
@@ -382,7 +356,7 @@
 	 */
 	@Deprecated
 	public static final String YARN_TASK_MANAGER_ENV_PREFIX = "yarn.taskmanager.env.";
-	
+
 	 /**
 	 * The config parameter defining the Akka actor system port for the ApplicationMaster and
 	 * JobManager
