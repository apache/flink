--- conflicted
+++ resolved
@@ -52,12 +52,7 @@
 
 ## 速率限制
 
-<<<<<<< HEAD
 `DataGeneratorSource` 支持速率限制参数。以下代码将生成一个`Long`值数据流，其整体速率（包括所有数据源子任务）不超过每秒 100 个事件。
-=======
-`DataGeneratorSource` has built-in support for rate limiting. The following code will produce a stream of
-`String` values at the overall source rate (across all source subtasks) not exceeding 100 events per second.
->>>>>>> 2ceb62da
 
 ```java
 GeneratorFunction<Long, String> generatorFunction = index -> "Number: " + index;
