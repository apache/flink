--- conflicted
+++ resolved
@@ -27,11 +27,6 @@
 import org.apache.flink.api.common.typeutils.base.StringSerializer;
 import org.apache.flink.util.StringUtils;
 
-<<<<<<< HEAD
-import java.time.LocalDateTime;
-import java.time.ZoneId;
-=======
->>>>>>> 8758b21b
 import java.util.ArrayList;
 import java.util.HashMap;
 import java.util.HashSet;
@@ -41,16 +36,7 @@
 import java.util.Set;
 import java.util.TreeMap;
 
-<<<<<<< HEAD
-import static org.apache.flink.table.filesystem.FileSystemOptions.PARTITION_TIME_EXTRACTOR_CLASS;
-import static org.apache.flink.table.filesystem.FileSystemOptions.PARTITION_TIME_EXTRACTOR_KIND;
-import static org.apache.flink.table.filesystem.FileSystemOptions.PARTITION_TIME_EXTRACTOR_TIMESTAMP_PATTERN;
-import static org.apache.flink.table.filesystem.FileSystemOptions.SINK_PARTITION_COMMIT_DELAY;
-import static org.apache.flink.table.filesystem.FileSystemOptions.SINK_PARTITION_COMMIT_WATERMARK_TIME_ZONE;
-import static org.apache.flink.table.utils.PartitionPathUtils.extractPartitionValues;
-=======
 import static org.apache.flink.table.filesystem.stream.PartitionCommitPredicate.PredicateContext;
->>>>>>> 8758b21b
 
 /**
  * Partition commit trigger by partition time and watermark. It'll commit the partition predicated
@@ -75,15 +61,7 @@
 
     private final ListState<Map<Long, Long>> watermarksState;
     private final TreeMap<Long, Long> watermarks;
-<<<<<<< HEAD
-    private final PartitionTimeExtractor extractor;
-    private final long commitDelay;
-    private final List<String> partitionKeys;
-    /** The time zone used to parse the long watermark value to TIMESTAMP. */
-    private final ZoneId watermarkTimeZone;
-=======
     private final PartitionCommitPredicate partitionCommitPredicate;
->>>>>>> 8758b21b
 
     public PartitionTimeCommitTrigger(
             boolean isRestored,
@@ -100,8 +78,6 @@
 
         this.watermarksState = stateStore.getListState(WATERMARKS_STATE_DESC);
         this.watermarks = new TreeMap<>();
-        this.watermarkTimeZone =
-                ZoneId.of(conf.getString(SINK_PARTITION_COMMIT_WATERMARK_TIME_ZONE));
         if (isRestored) {
             watermarks.putAll(watermarksState.get().iterator().next());
         }
@@ -130,14 +106,8 @@
         Iterator<String> iter = pendingPartitions.iterator();
         while (iter.hasNext()) {
             String partition = iter.next();
-<<<<<<< HEAD
-            LocalDateTime partitionTime =
-                    extractor.extract(partitionKeys, extractPartitionValues(new Path(partition)));
-            if (watermarkHasPassedWithDelay(watermark, partitionTime, commitDelay)) {
-=======
             PredicateContext predicateContext = createPredicateContext(partition, watermark);
             if (partitionCommitPredicate.isPartitionCommittable(predicateContext)) {
->>>>>>> 8758b21b
                 needCommit.add(partition);
                 iter.remove();
             }
@@ -145,18 +115,6 @@
         return needCommit;
     }
 
-<<<<<<< HEAD
-    /**
-     * Returns the watermark has passed the partition time or not, if true means it's time to commit
-     * the partition.
-     */
-    private boolean watermarkHasPassedWithDelay(
-            long watermark, LocalDateTime partitionTime, long commitDelay) {
-        // here we don't parse the long watermark to TIMESTAMP and then comparision,
-        // but parse the partition timestamp to epoch mills to avoid Daylight Saving Time issue
-        long epochPartTime = partitionTime.atZone(watermarkTimeZone).toInstant().toEpochMilli();
-        return watermark > epochPartTime + commitDelay;
-=======
     private PredicateContext createPredicateContext(String partition, long watermark) {
         return new PredicateContext() {
             @Override
@@ -181,7 +139,6 @@
                 return watermark;
             }
         };
->>>>>>> 8758b21b
     }
 
     @Override
