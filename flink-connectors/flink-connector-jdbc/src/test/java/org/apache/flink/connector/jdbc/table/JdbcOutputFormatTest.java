/*
 * Licensed to the Apache Software Foundation (ASF) under one
 * or more contributor license agreements.  See the NOTICE file
 * distributed with this work for additional information
 * regarding copyright ownership.  The ASF licenses this file
 * to you under the Apache License, Version 2.0 (the
 * "License"); you may not use this file except in compliance
 * with the License.  You may obtain a copy of the License at
 *
 *     http://www.apache.org/licenses/LICENSE-2.0
 *
 * Unless required by applicable law or agreed to in writing, software
 * distributed under the License is distributed on an "AS IS" BASIS,
 * WITHOUT WARRANTIES OR CONDITIONS OF ANY KIND, either express or implied.
 * See the License for the specific language governing permissions and
 * limitations under the License.
 */

package org.apache.flink.connector.jdbc.table;

import org.apache.flink.connector.jdbc.JdbcDataTestBase;
import org.apache.flink.connector.jdbc.JdbcExecutionOptions;
import org.apache.flink.connector.jdbc.internal.JdbcOutputFormat;
import org.apache.flink.connector.jdbc.internal.options.JdbcConnectorOptions;
import org.apache.flink.connector.jdbc.internal.options.JdbcDmlOptions;
import org.apache.flink.table.api.DataTypes;
import org.apache.flink.table.data.RowData;
import org.apache.flink.table.runtime.typeutils.InternalTypeInfo;
import org.apache.flink.table.types.DataType;
import org.apache.flink.table.types.logical.LogicalType;
import org.apache.flink.table.types.logical.RowType;

import org.junit.After;
import org.junit.Test;

import java.io.IOException;
import java.sql.Connection;
import java.sql.DriverManager;
import java.sql.PreparedStatement;
import java.sql.ResultSet;
import java.sql.SQLException;
import java.sql.Statement;
import java.util.Arrays;

import static org.apache.flink.connector.jdbc.JdbcTestFixture.DERBY_EBOOKSHOP_DB;
import static org.apache.flink.connector.jdbc.JdbcTestFixture.INPUT_TABLE;
import static org.apache.flink.connector.jdbc.JdbcTestFixture.OUTPUT_TABLE;
import static org.apache.flink.connector.jdbc.JdbcTestFixture.OUTPUT_TABLE_2;
import static org.apache.flink.connector.jdbc.JdbcTestFixture.OUTPUT_TABLE_3;
import static org.apache.flink.connector.jdbc.JdbcTestFixture.SELECT_ALL_NEWBOOKS;
import static org.apache.flink.connector.jdbc.JdbcTestFixture.SELECT_ALL_NEWBOOKS_2;
import static org.apache.flink.connector.jdbc.JdbcTestFixture.SELECT_ALL_NEWBOOKS_3;
import static org.apache.flink.connector.jdbc.JdbcTestFixture.TEST_DATA;
import static org.apache.flink.connector.jdbc.JdbcTestFixture.TestEntry;
import static org.assertj.core.api.Assertions.assertThat;
import static org.assertj.core.api.Assertions.assertThatThrownBy;

/** Test suite for {@link JdbcOutputFormatBuilder}. */
public class JdbcOutputFormatTest extends JdbcDataTestBase {

    private static JdbcOutputFormat<RowData, ?, ?> outputFormat;
    private static String[] fieldNames = new String[] {"id", "title", "author", "price", "qty"};
    private static DataType[] fieldDataTypes =
            new DataType[] {
                DataTypes.INT(),
                DataTypes.STRING(),
                DataTypes.STRING(),
                DataTypes.DOUBLE(),
                DataTypes.INT()
            };
    private static RowType rowType =
            RowType.of(
                    Arrays.stream(fieldDataTypes)
                            .map(DataType::getLogicalType)
                            .toArray(LogicalType[]::new),
                    fieldNames);
    private static InternalTypeInfo<RowData> rowDataTypeInfo = InternalTypeInfo.of(rowType);

    @After
    public void tearDown() throws Exception {
        if (outputFormat != null) {
            outputFormat.close();
        }
        outputFormat = null;
    }

    @Test
    public void testInvalidDriver() {
        String expectedMsg = "unable to open JDBC writer";
        assertThatThrownBy(
                        () -> {
                            JdbcConnectorOptions jdbcOptions =
                                    JdbcConnectorOptions.builder()
                                            .setDriverName("org.apache.derby.jdbc.idontexist")
                                            .setDBUrl(DERBY_EBOOKSHOP_DB.getUrl())
                                            .setTableName(INPUT_TABLE)
                                            .build();
                            JdbcDmlOptions dmlOptions =
                                    JdbcDmlOptions.builder()
                                            .withTableName(jdbcOptions.getTableName())
                                            .withDialect(jdbcOptions.getDialect())
                                            .withFieldNames(fieldNames)
                                            .build();

                            outputFormat =
                                    new JdbcOutputFormatBuilder()
                                            .setJdbcOptions(jdbcOptions)
                                            .setFieldDataTypes(fieldDataTypes)
                                            .setJdbcDmlOptions(dmlOptions)
                                            .setJdbcExecutionOptions(
                                                    JdbcExecutionOptions.builder().build())
                                            .build();
                            outputFormat.open(0, 1);
                        })
                .isInstanceOf(IOException.class)
                .hasMessage(expectedMsg);
    }

    @Test
    public void testInvalidURL() {
        assertThatThrownBy(
                        () -> {
                            JdbcConnectorOptions jdbcOptions =
                                    JdbcConnectorOptions.builder()
                                            .setDriverName(DERBY_EBOOKSHOP_DB.getDriverClass())
                                            .setDBUrl("jdbc:der:iamanerror:mory:ebookshop")
                                            .setTableName(INPUT_TABLE)
                                            .build();
                            JdbcDmlOptions dmlOptions =
                                    JdbcDmlOptions.builder()
                                            .withTableName(jdbcOptions.getTableName())
                                            .withDialect(jdbcOptions.getDialect())
                                            .withFieldNames(fieldNames)
                                            .build();

                            outputFormat =
                                    new JdbcOutputFormatBuilder()
                                            .setJdbcOptions(jdbcOptions)
                                            .setFieldDataTypes(fieldDataTypes)
                                            .setJdbcDmlOptions(dmlOptions)
                                            .setJdbcExecutionOptions(
                                                    JdbcExecutionOptions.builder().build())
                                            .build();
                            outputFormat.open(0, 1);
                        })
                .isInstanceOf(IllegalStateException.class);
    }

    @Test
    public void testIncompatibleTypes() {
        assertThatThrownBy(
                        () -> {
                            JdbcConnectorOptions jdbcOptions =
                                    JdbcConnectorOptions.builder()
                                            .setDriverName(DERBY_EBOOKSHOP_DB.getDriverClass())
                                            .setDBUrl(DERBY_EBOOKSHOP_DB.getUrl())
                                            .setTableName(INPUT_TABLE)
                                            .build();
                            JdbcDmlOptions dmlOptions =
                                    JdbcDmlOptions.builder()
                                            .withTableName(jdbcOptions.getTableName())
                                            .withDialect(jdbcOptions.getDialect())
                                            .withFieldNames(fieldNames)
                                            .build();

                            outputFormat =
                                    new JdbcOutputFormatBuilder()
                                            .setJdbcOptions(jdbcOptions)
                                            .setFieldDataTypes(fieldDataTypes)
                                            .setJdbcDmlOptions(dmlOptions)
                                            .setJdbcExecutionOptions(
                                                    JdbcExecutionOptions.builder().build())
                                            .setRowDataTypeInfo(rowDataTypeInfo)
                                            .build();

                            setRuntimeContext(outputFormat, false);
                            outputFormat.open(0, 1);

                            RowData row =
                                    buildGenericData(4, "hello", "world", 0.99, "imthewrongtype");
                            outputFormat.writeRecord(row);
                            outputFormat.close();
                        })
                .getRootCause()
                .isInstanceOf(ClassCastException.class);
    }

    @Test
    public void testExceptionOnInvalidType() {
        assertThatThrownBy(
                        () -> {
                            JdbcConnectorOptions jdbcOptions =
                                    JdbcConnectorOptions.builder()
                                            .setDriverName(DERBY_EBOOKSHOP_DB.getDriverClass())
                                            .setDBUrl(DERBY_EBOOKSHOP_DB.getUrl())
                                            .setTableName(OUTPUT_TABLE)
                                            .build();
                            JdbcDmlOptions dmlOptions =
                                    JdbcDmlOptions.builder()
                                            .withTableName(jdbcOptions.getTableName())
                                            .withDialect(jdbcOptions.getDialect())
                                            .withFieldNames(fieldNames)
                                            .build();

                            outputFormat =
                                    new JdbcOutputFormatBuilder()
                                            .setJdbcOptions(jdbcOptions)
                                            .setFieldDataTypes(fieldDataTypes)
                                            .setJdbcDmlOptions(dmlOptions)
                                            .setJdbcExecutionOptions(
                                                    JdbcExecutionOptions.builder().build())
                                            .setRowDataTypeInfo(rowDataTypeInfo)
                                            .build();
                            setRuntimeContext(outputFormat, false);
                            outputFormat.open(0, 1);

                            TestEntry entry = TEST_DATA[0];
                            RowData row =
                                    buildGenericData(
                                            entry.id, entry.title, entry.author, 0L, entry.qty);
                            outputFormat.writeRecord(row);
                            outputFormat.close();
                        })
                .getRootCause()
                .isInstanceOf(ClassCastException.class);
    }

    @Test
    public void testExceptionOnClose() {
        String expectedMsg = "Writing records to JDBC failed.";
        assertThatThrownBy(
                        () -> {
                            JdbcConnectorOptions jdbcOptions =
                                    JdbcConnectorOptions.builder()
                                            .setDriverName(DERBY_EBOOKSHOP_DB.getDriverClass())
                                            .setDBUrl(DERBY_EBOOKSHOP_DB.getUrl())
                                            .setTableName(OUTPUT_TABLE)
                                            .build();
                            JdbcDmlOptions dmlOptions =
                                    JdbcDmlOptions.builder()
                                            .withTableName(jdbcOptions.getTableName())
                                            .withDialect(jdbcOptions.getDialect())
                                            .withFieldNames(fieldNames)
                                            .build();

                            outputFormat =
                                    new JdbcOutputFormatBuilder()
                                            .setJdbcOptions(jdbcOptions)
                                            .setFieldDataTypes(fieldDataTypes)
                                            .setJdbcDmlOptions(dmlOptions)
                                            .setJdbcExecutionOptions(
                                                    JdbcExecutionOptions.builder().build())
                                            .setRowDataTypeInfo(rowDataTypeInfo)
                                            .build();
                            setRuntimeContext(outputFormat, true);
                            outputFormat.open(0, 1);

                            TestEntry entry = TEST_DATA[0];
                            RowData row =
                                    buildGenericData(
                                            entry.id,
                                            entry.title,
                                            entry.author,
                                            entry.price,
                                            entry.qty);

                            outputFormat.writeRecord(row);
                            outputFormat.writeRecord(
                                    row); // writing the same record twice must yield a unique key
                            // violation.
                            outputFormat.close();
                        })
                .isInstanceOf(RuntimeException.class)
                .hasMessage(expectedMsg);
    }

    @Test
    public void testJdbcOutputFormat() throws IOException, SQLException {
        JdbcConnectorOptions jdbcOptions =
                JdbcConnectorOptions.builder()
                        .setDriverName(DERBY_EBOOKSHOP_DB.getDriverClass())
                        .setDBUrl(DERBY_EBOOKSHOP_DB.getUrl())
                        .setTableName(OUTPUT_TABLE)
                        .build();
        JdbcDmlOptions dmlOptions =
                JdbcDmlOptions.builder()
                        .withTableName(jdbcOptions.getTableName())
                        .withDialect(jdbcOptions.getDialect())
                        .withFieldNames(fieldNames)
                        .build();

        outputFormat =
                new JdbcOutputFormatBuilder()
                        .setJdbcOptions(jdbcOptions)
                        .setFieldDataTypes(fieldDataTypes)
                        .setJdbcDmlOptions(dmlOptions)
                        .setJdbcExecutionOptions(JdbcExecutionOptions.builder().build())
                        .setRowDataTypeInfo(rowDataTypeInfo)
                        .build();
        setRuntimeContext(outputFormat, true);
        outputFormat.open(0, 1);

        setRuntimeContext(outputFormat, true);
        outputFormat.open(0, 1);

        for (TestEntry entry : TEST_DATA) {
            outputFormat.writeRecord(
                    buildGenericData(entry.id, entry.title, entry.author, entry.price, entry.qty));
        }

        outputFormat.close();

        try (Connection dbConn = DriverManager.getConnection(DERBY_EBOOKSHOP_DB.getUrl());
                PreparedStatement statement = dbConn.prepareStatement(SELECT_ALL_NEWBOOKS);
                ResultSet resultSet = statement.executeQuery()) {
            int recordCount = 0;
            while (resultSet.next()) {
                assertThat(resultSet.getObject("id")).isEqualTo(TEST_DATA[recordCount].id);
                assertThat(resultSet.getObject("title")).isEqualTo(TEST_DATA[recordCount].title);
                assertThat(resultSet.getObject("author")).isEqualTo(TEST_DATA[recordCount].author);
                assertThat(resultSet.getObject("price")).isEqualTo(TEST_DATA[recordCount].price);
                assertThat(resultSet.getObject("qty")).isEqualTo(TEST_DATA[recordCount].qty);

                recordCount++;
            }
            assertThat(recordCount).isEqualTo(TEST_DATA.length);
        }
    }

    @Test
    public void testFlush() throws SQLException, IOException {
        JdbcConnectorOptions jdbcOptions =
                JdbcConnectorOptions.builder()
                        .setDriverName(DERBY_EBOOKSHOP_DB.getDriverClass())
                        .setDBUrl(DERBY_EBOOKSHOP_DB.getUrl())
                        .setTableName(OUTPUT_TABLE_2)
                        .build();
        JdbcDmlOptions dmlOptions =
                JdbcDmlOptions.builder()
                        .withTableName(jdbcOptions.getTableName())
                        .withDialect(jdbcOptions.getDialect())
                        .withFieldNames(fieldNames)
                        .build();
        JdbcExecutionOptions executionOptions =
                JdbcExecutionOptions.builder().withBatchSize(3).build();

        outputFormat =
                new JdbcOutputFormatBuilder()
                        .setJdbcOptions(jdbcOptions)
                        .setFieldDataTypes(fieldDataTypes)
                        .setJdbcDmlOptions(dmlOptions)
                        .setJdbcExecutionOptions(executionOptions)
                        .setRowDataTypeInfo(rowDataTypeInfo)
                        .build();
        setRuntimeContext(outputFormat, true);
        outputFormat.open(0, 1);

        try (Connection dbConn = DriverManager.getConnection(DERBY_EBOOKSHOP_DB.getUrl());
                PreparedStatement statement = dbConn.prepareStatement(SELECT_ALL_NEWBOOKS_2)) {
            outputFormat.open(0, 1);
            for (int i = 0; i < 2; ++i) {
                outputFormat.writeRecord(
                        buildGenericData(
                                TEST_DATA[i].id,
                                TEST_DATA[i].title,
                                TEST_DATA[i].author,
                                TEST_DATA[i].price,
                                TEST_DATA[i].qty));
            }
            try (ResultSet resultSet = statement.executeQuery()) {
                assertThat(resultSet.next()).isFalse();
            }
            outputFormat.writeRecord(
                    buildGenericData(
                            TEST_DATA[2].id,
                            TEST_DATA[2].title,
                            TEST_DATA[2].author,
                            TEST_DATA[2].price,
                            TEST_DATA[2].qty));
            try (ResultSet resultSet = statement.executeQuery()) {
                int recordCount = 0;
                while (resultSet.next()) {
                    assertThat(resultSet.getObject("id")).isEqualTo(TEST_DATA[recordCount].id);
                    assertThat(resultSet.getObject("title"))
                            .isEqualTo(TEST_DATA[recordCount].title);
                    assertThat(resultSet.getObject("author"))
                            .isEqualTo(TEST_DATA[recordCount].author);
                    assertThat(resultSet.getObject("price"))
                            .isEqualTo(TEST_DATA[recordCount].price);
                    assertThat(resultSet.getObject("qty")).isEqualTo(TEST_DATA[recordCount].qty);
                    recordCount++;
                }
                assertThat(recordCount).isEqualTo(3);
            }
        } finally {
            outputFormat.close();
        }
    }

    @Test
    public void testFlushWithBatchSizeEqualsZero() throws SQLException, IOException {
        JdbcConnectorOptions jdbcOptions =
                JdbcConnectorOptions.builder()
                        .setDriverName(DERBY_EBOOKSHOP_DB.getDriverClass())
                        .setDBUrl(DERBY_EBOOKSHOP_DB.getUrl())
                        .setTableName(OUTPUT_TABLE_2)
                        .build();
        JdbcDmlOptions dmlOptions =
                JdbcDmlOptions.builder()
                        .withTableName(jdbcOptions.getTableName())
                        .withDialect(jdbcOptions.getDialect())
                        .withFieldNames(fieldNames)
                        .build();
        JdbcExecutionOptions executionOptions =
                JdbcExecutionOptions.builder().withBatchSize(0).build();

        outputFormat =
                new JdbcOutputFormatBuilder()
                        .setJdbcOptions(jdbcOptions)
                        .setFieldDataTypes(fieldDataTypes)
                        .setJdbcDmlOptions(dmlOptions)
                        .setJdbcExecutionOptions(executionOptions)
                        .setRowDataTypeInfo(rowDataTypeInfo)
                        .build();
        setRuntimeContext(outputFormat, true);

        try (Connection dbConn = DriverManager.getConnection(DERBY_EBOOKSHOP_DB.getUrl());
                PreparedStatement statement = dbConn.prepareStatement(SELECT_ALL_NEWBOOKS_2)) {
            outputFormat.open(0, 1);
            for (int i = 0; i < 2; ++i) {
                outputFormat.writeRecord(
                        buildGenericData(
                                TEST_DATA[i].id,
                                TEST_DATA[i].title,
                                TEST_DATA[i].author,
                                TEST_DATA[i].price,
                                TEST_DATA[i].qty));
            }
            try (ResultSet resultSet = statement.executeQuery()) {
<<<<<<< HEAD
                int recordCount = 0;
                while (resultSet.next()) {
                    assertEquals(TEST_DATA[recordCount].id, resultSet.getObject("id"));
                    assertEquals(TEST_DATA[recordCount].title, resultSet.getObject("title"));
                    assertEquals(TEST_DATA[recordCount].author, resultSet.getObject("author"));
                    assertEquals(TEST_DATA[recordCount].price, resultSet.getObject("price"));
                    assertEquals(TEST_DATA[recordCount].qty, resultSet.getObject("qty"));
                    recordCount++;
                }
                assertEquals(2, recordCount);
=======
                assertThat(resultSet.next()).isFalse();
>>>>>>> 326b4b63
            }
        } finally {
            outputFormat.close();
        }
    }

    @Test
    public void testInvalidConnectionInJdbcOutputFormat() throws IOException, SQLException {
        JdbcConnectorOptions jdbcOptions =
                JdbcConnectorOptions.builder()
                        .setDriverName(DERBY_EBOOKSHOP_DB.getDriverClass())
                        .setDBUrl(DERBY_EBOOKSHOP_DB.getUrl())
                        .setTableName(OUTPUT_TABLE_3)
                        .build();
        JdbcDmlOptions dmlOptions =
                JdbcDmlOptions.builder()
                        .withTableName(jdbcOptions.getTableName())
                        .withDialect(jdbcOptions.getDialect())
                        .withFieldNames(fieldNames)
                        .build();

        outputFormat =
                new JdbcOutputFormatBuilder()
                        .setJdbcOptions(jdbcOptions)
                        .setFieldDataTypes(fieldDataTypes)
                        .setJdbcDmlOptions(dmlOptions)
                        .setJdbcExecutionOptions(JdbcExecutionOptions.builder().build())
                        .setRowDataTypeInfo(rowDataTypeInfo)
                        .build();
        setRuntimeContext(outputFormat, true);
        outputFormat.open(0, 1);

        // write records
        for (int i = 0; i < 3; i++) {
            TestEntry entry = TEST_DATA[i];
            outputFormat.writeRecord(
                    buildGenericData(entry.id, entry.title, entry.author, entry.price, entry.qty));
        }

        // close connection
        outputFormat.getConnection().close();

        // continue to write rest records
        for (int i = 3; i < TEST_DATA.length; i++) {
            TestEntry entry = TEST_DATA[i];
            outputFormat.writeRecord(
                    buildGenericData(entry.id, entry.title, entry.author, entry.price, entry.qty));
        }

        outputFormat.close();

        try (Connection dbConn = DriverManager.getConnection(DERBY_EBOOKSHOP_DB.getUrl());
                PreparedStatement statement = dbConn.prepareStatement(SELECT_ALL_NEWBOOKS_3);
                ResultSet resultSet = statement.executeQuery()) {
            int recordCount = 0;
            while (resultSet.next()) {
                assertThat(resultSet.getObject("id")).isEqualTo(TEST_DATA[recordCount].id);
                assertThat(resultSet.getObject("title")).isEqualTo(TEST_DATA[recordCount].title);
                assertThat(resultSet.getObject("author")).isEqualTo(TEST_DATA[recordCount].author);
                assertThat(resultSet.getObject("price")).isEqualTo(TEST_DATA[recordCount].price);
                assertThat(resultSet.getObject("qty")).isEqualTo(TEST_DATA[recordCount].qty);

                recordCount++;
            }
            assertThat(recordCount).isEqualTo(TEST_DATA.length);
        }
    }

    @After
    public void clearOutputTable() throws Exception {
        Class.forName(DERBY_EBOOKSHOP_DB.getDriverClass());
        try (Connection conn = DriverManager.getConnection(DERBY_EBOOKSHOP_DB.getUrl());
                Statement stat = conn.createStatement()) {
            stat.execute("DELETE FROM " + OUTPUT_TABLE);
        }
    }
}<|MERGE_RESOLUTION|>--- conflicted
+++ resolved
@@ -437,20 +437,7 @@
                                 TEST_DATA[i].qty));
             }
             try (ResultSet resultSet = statement.executeQuery()) {
-<<<<<<< HEAD
-                int recordCount = 0;
-                while (resultSet.next()) {
-                    assertEquals(TEST_DATA[recordCount].id, resultSet.getObject("id"));
-                    assertEquals(TEST_DATA[recordCount].title, resultSet.getObject("title"));
-                    assertEquals(TEST_DATA[recordCount].author, resultSet.getObject("author"));
-                    assertEquals(TEST_DATA[recordCount].price, resultSet.getObject("price"));
-                    assertEquals(TEST_DATA[recordCount].qty, resultSet.getObject("qty"));
-                    recordCount++;
-                }
-                assertEquals(2, recordCount);
-=======
-                assertThat(resultSet.next()).isFalse();
->>>>>>> 326b4b63
+                assertThat(resultSet.next()).isTrue();
             }
         } finally {
             outputFormat.close();
