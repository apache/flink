/*
 * Licensed to the Apache Software Foundation (ASF) under one
 * or more contributor license agreements.  See the NOTICE file
 * distributed with this work for additional information
 * regarding copyright ownership.  The ASF licenses this file
 * to you under the Apache License, Version 2.0 (the
 * "License"); you may not use this file except in compliance
 * with the License.  You may obtain a copy of the License at
 *
 *     http://www.apache.org/licenses/LICENSE-2.0
 *
 * Unless required by applicable law or agreed to in writing, software
 * distributed under the License is distributed on an "AS IS" BASIS,
 * WITHOUT WARRANTIES OR CONDITIONS OF ANY KIND, either express or implied.
 * See the License for the specific language governing permissions and
 * limitations under the License.
 */

package org.apache.flink.table.descriptors;

import org.apache.flink.streaming.connectors.elasticsearch.util.NoOpFailureHandler;
import org.apache.flink.table.api.ValidationException;

import org.junit.Test;

import java.util.Arrays;
import java.util.HashMap;
import java.util.List;
import java.util.Map;

import static org.apache.flink.table.descriptors.ElasticsearchValidator.CONNECTOR_HOSTS;

/**
 * Tests for the {@link Elasticsearch} descriptor.
 */
public class ElasticsearchTest extends DescriptorTestBase {

	@Test(expected = ValidationException.class)
	public void testMissingIndex() {
		removePropertyAndVerify(descriptors().get(0), "connector.index");
	}

	@Test(expected = ValidationException.class)
	public void testInvalidFailureHandler() {
		addPropertyAndVerify(descriptors().get(0), "connector.failure-handler", "invalid handler");
	}

	@Test(expected = ValidationException.class)
	public void testInvalidMemorySize() {
		addPropertyAndVerify(descriptors().get(1), "connector.bulk-flush.max-size", "12 bytes");
	}

	@Test(expected = ValidationException.class)
	public void testInvalidProtocolInHosts() {
		final DescriptorProperties descriptorProperties = new DescriptorProperties();
		descriptorProperties.putString(CONNECTOR_HOSTS, "localhost:90");
		ElasticsearchValidator.validateAndParseHostsString(descriptorProperties);
	}

	@Test(expected = ValidationException.class)
	public void testInvalidHostNameInHosts() {
		final DescriptorProperties descriptorProperties = new DescriptorProperties();
		descriptorProperties.putString(CONNECTOR_HOSTS, "http://:90");
		ElasticsearchValidator.validateAndParseHostsString(descriptorProperties);
	}

	@Test(expected = ValidationException.class)
	public void testInvalidHostPortInHosts() {
		final DescriptorProperties descriptorProperties = new DescriptorProperties();
		descriptorProperties.putString(CONNECTOR_HOSTS, "http://localhost");
		ElasticsearchValidator.validateAndParseHostsString(descriptorProperties);
	}

	@Override
	public List<Descriptor> descriptors() {
		final Descriptor minimumDesc = new Elasticsearch()
				.version("6")
				.host("localhost", 1234, "http")
				.index("MyIndex")
				.documentType("MyType");

		final Descriptor maximumDesc =
			new Elasticsearch()
				.version("6")
				.host("host1", 1234, "https")
				.host("host2", 1234, "https")
				.index("MyIndex")
				.documentType("MyType")
<<<<<<< HEAD
				.enableAuth()
=======
>>>>>>> 91704ccd
				.userName("elastic")
				.password("123456")
				.keyDelimiter("#")
				.keyNullLiteral("")
				.bulkFlushBackoffExponential()
				.bulkFlushBackoffDelay(123L)
				.bulkFlushBackoffMaxRetries(3)
				.bulkFlushInterval(100L)
				.bulkFlushMaxActions(1000)
				.bulkFlushMaxSize("12 MB")
				.failureHandlerRetryRejected()
				.connectionMaxRetryTimeout(100)
				.connectionPathPrefix("/myapp");

		final Descriptor customDesc =
			new Elasticsearch()
				.version("6")
				.host("localhost", 1234, "http")
				.index("MyIndex")
				.documentType("MyType")
				.disableFlushOnCheckpoint()
				.failureHandlerCustom(NoOpFailureHandler.class);

		return Arrays.asList(minimumDesc, maximumDesc, customDesc);
	}

	@Override
	public List<Map<String, String>> properties() {
		final Map<String, String> minimumDesc = new HashMap<>();
		minimumDesc.put("connector.property-version", "1");
		minimumDesc.put("connector.type", "elasticsearch");
		minimumDesc.put("connector.version", "6");
		minimumDesc.put("connector.hosts", "http://localhost:1234");
		minimumDesc.put("connector.index", "MyIndex");
		minimumDesc.put("connector.document-type", "MyType");

		final Map<String, String> maximumDesc = new HashMap<>();
		maximumDesc.put("connector.property-version", "1");
		maximumDesc.put("connector.type", "elasticsearch");
		maximumDesc.put("connector.version", "6");
		maximumDesc.put("connector.hosts", "https://host1:1234;https://host2:1234");
		maximumDesc.put("connector.index", "MyIndex");
		maximumDesc.put("connector.document-type", "MyType");
<<<<<<< HEAD
		maximumDesc.put("connector.enable-auth", "true");
=======
>>>>>>> 91704ccd
		maximumDesc.put("connector.username", "elastic");
		maximumDesc.put("connector.password", "123456");
		maximumDesc.put("connector.key-delimiter", "#");
		maximumDesc.put("connector.key-null-literal", "");
		maximumDesc.put("connector.bulk-flush.backoff.type", "exponential");
		maximumDesc.put("connector.bulk-flush.backoff.delay", "123");
		maximumDesc.put("connector.bulk-flush.backoff.max-retries", "3");
		maximumDesc.put("connector.bulk-flush.interval", "100");
		maximumDesc.put("connector.bulk-flush.max-actions", "1000");
		maximumDesc.put("connector.bulk-flush.max-size", "12 mb");
		maximumDesc.put("connector.failure-handler", "retry-rejected");
		maximumDesc.put("connector.connection-max-retry-timeout", "100");
		maximumDesc.put("connector.connection-path-prefix", "/myapp");

		final Map<String, String> customDesc = new HashMap<>();
		customDesc.put("connector.property-version", "1");
		customDesc.put("connector.type", "elasticsearch");
		customDesc.put("connector.version", "6");
		customDesc.put("connector.hosts", "http://localhost:1234");
		customDesc.put("connector.index", "MyIndex");
		customDesc.put("connector.document-type", "MyType");
		customDesc.put("connector.flush-on-checkpoint", "false");
		customDesc.put("connector.failure-handler", "custom");
		customDesc.put("connector.failure-handler-class", NoOpFailureHandler.class.getName());

		return Arrays.asList(minimumDesc, maximumDesc, customDesc);
	}

	@Override
	public DescriptorValidator validator() {
		return new ElasticsearchValidator();
	}
}<|MERGE_RESOLUTION|>--- conflicted
+++ resolved
@@ -86,10 +86,6 @@
 				.host("host2", 1234, "https")
 				.index("MyIndex")
 				.documentType("MyType")
-<<<<<<< HEAD
-				.enableAuth()
-=======
->>>>>>> 91704ccd
 				.userName("elastic")
 				.password("123456")
 				.keyDelimiter("#")
@@ -133,10 +129,6 @@
 		maximumDesc.put("connector.hosts", "https://host1:1234;https://host2:1234");
 		maximumDesc.put("connector.index", "MyIndex");
 		maximumDesc.put("connector.document-type", "MyType");
-<<<<<<< HEAD
-		maximumDesc.put("connector.enable-auth", "true");
-=======
->>>>>>> 91704ccd
 		maximumDesc.put("connector.username", "elastic");
 		maximumDesc.put("connector.password", "123456");
 		maximumDesc.put("connector.key-delimiter", "#");
